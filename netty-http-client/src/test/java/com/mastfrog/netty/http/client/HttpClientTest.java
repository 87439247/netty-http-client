--- conflicted
+++ resolved
@@ -38,8 +38,8 @@
 import java.util.Map;
 import java.util.Set;
 import java.util.concurrent.TimeUnit;
-import static org.junit.Assert.assertTrue;
 import org.junit.Test;
+import static org.junit.Assert.*;
 
 /**
  *
@@ -109,7 +109,7 @@
             protected void receive(HttpResponseStatus status, HttpHeaders headers, String obj) {
                 System.out.println("CALLED BACK WITH '" + obj + "'");
             }
-            
+
         });
         h.on(State.HeadersReceived.class, new Receiver<HttpResponse>() {
 
@@ -137,9 +137,6 @@
                 }
             }
         });
-<<<<<<< HEAD
-=======
         h.await().throwIfError();
->>>>>>> 2722e576
     }
 }