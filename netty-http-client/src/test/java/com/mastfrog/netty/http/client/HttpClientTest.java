--- conflicted
+++ resolved
@@ -77,13 +77,6 @@
  * @author tim
  */
 public class HttpClientTest {
-<<<<<<< HEAD
-    
-    @Test(timeout=2000)
-    public void testPost() throws Exception {
-        if (true) return;
-        HttpClient client = HttpClient.builder().followRedirects().build();
-=======
 
     private TinyHttpServer server;
     private HttpClient client;
@@ -106,7 +99,7 @@
         client.shutdown();
     }
 
-    @Test
+    @Test(timeout=2000)
     public void testChunkedPut() throws Throwable {
         final CountDownLatch latch = new CountDownLatch(1);
         ChunkedBody body = new ChunkedBody();
@@ -292,7 +285,6 @@
 
     @Test
     public void testPost() throws Throwable {
->>>>>>> 0907611d
         final AM am = new AM();
         final String ur = "http://foo.bar:" + server.httpPort() + "/foo";
         client.addActivityMonitor(am);
