/*
 * The MIT License
 *
 * Copyright 2013 Tim Boudreau.
 *
 * Permission is hereby granted, free of charge, to any person obtaining a copy
 * of this software and associated documentation files (the "Software"), to deal
 * in the Software without restriction, including without limitation the rights
 * to use, copy, modify, merge, publish, distribute, sublicense, and/or sell
 * copies of the Software, and to permit persons to whom the Software is
 * furnished to do so, subject to the following conditions:
 *
 * The above copyright notice and this permission notice shall be included in
 * all copies or substantial portions of the Software.
 *
 * THE SOFTWARE IS PROVIDED "AS IS", WITHOUT WARRANTY OF ANY KIND, EXPRESS OR
 * IMPLIED, INCLUDING BUT NOT LIMITED TO THE WARRANTIES OF MERCHANTABILITY,
 * FITNESS FOR A PARTICULAR PURPOSE AND NONINFRINGEMENT. IN NO EVENT SHALL THE
 * AUTHORS OR COPYRIGHT HOLDERS BE LIABLE FOR ANY CLAIM, DAMAGES OR OTHER
 * LIABILITY, WHETHER IN AN ACTION OF CONTRACT, TORT OR OTHERWISE, ARISING FROM,
 * OUT OF OR IN CONNECTION WITH THE SOFTWARE OR THE USE OR OTHER DEALINGS IN
 * THE SOFTWARE.
 */
package com.mastfrog.netty.http.client;

import com.mastfrog.util.Checks;
import io.netty.channel.ChannelOption;
import java.util.Iterator;
import java.util.LinkedList;
import java.util.List;
import javax.net.ssl.SSLContext;
import javax.net.ssl.TrustManager;
import org.joda.time.Duration;

/**
 * Builds an HTTP client
 *
 * @author Tim Boudreau
 */
public final class HttpClientBuilder {

    private int threadCount = 4;
    private int maxChunkSize = 65536;
    private boolean compression = false;
    private int maxInitialLineLength = 2048;
    private int maxHeadersSize = 16384;
    private boolean followRedirects = true;
    private String userAgent;
    private final List<RequestInterceptor> interceptors = new LinkedList<>();
    private boolean send100continue = true;
    private CookieStore cookies;
    private Duration timeout;
    private final List<TrustManager> managers = new LinkedList<>();
    private SSLContext sslContext;

    public HttpClientBuilder setSslContext(SSLContext ctx) {
        this.sslContext = ctx;
        return this;
    }

    public HttpClientBuilder addTrustManager(TrustManager mgr) {
        this.managers.add(mgr);
        return this;
    }

    /**
     * Set the timeout for requests.  Note that this timeout
     * is independent of the timeout that can be set individually on
     * requests, but whichever timeout is shorter will take precedence.
     * The default is no timeout.
     * @param timeout The timeout
     * @return This
     */
    public HttpClientBuilder setTimeout(Duration timeout) {
        this.timeout = timeout;
        return this;
    }

    /**
     * HTTP requests will transparently load a redirects. Note that this means
     * that handlers for events such as Connected may be called more than once -
     * once for each request.  Following redirects is the default behavior.
     *
     * @return
     */
    public HttpClientBuilder followRedirects() {
        followRedirects = true;
        return this;
    }

    /**
     * Http requests will where appropriate set the Expect: 100-CONTINUE header
     *
     * @return this
     */
    public HttpClientBuilder send100Continue() {
        send100continue = true;
        return this;
    }

    /**
     * Turn off the default behavior of setting the Expect: 100-CONTINUE header
     * when
     * @return
     */
    public HttpClientBuilder dontSend100Continue() {
        send100continue = false;
        return this;
    }

    /**
     * Turn off following of redirects
     * @return this
     */
    public HttpClientBuilder dontFollowRedirects() {
        followRedirects = false;
        return this;
    }

    /**
     * The number of worker threads for processing requests and responses.
     * Netty is asynchronous, so you do not need as many threads as you will
     * have simultaneous requests;  the default is 4.  Best to see if you
     * have problems, and increase this value only if it makes a measurable
     * improvement in throughput.
     *
     * @param count The number of threads
     * @return this
     */
    public HttpClientBuilder threadCount(int count) {
        Checks.nonNegative("threadCount", count);
        this.threadCount = count;
        return this;
    }

    /**
     * The maximum size of a chunk in bytes.  The default is 64K.
     * @param bytes A number of bytes
     * @return this
     */
    public HttpClientBuilder maxChunkSize(int bytes) {
        Checks.nonNegative("bytes", bytes);
        this.maxChunkSize = bytes;
        return this;
    }

    /**
     * Set the maximum length of the HTTP initial line, e.g.
     * <code>HTTP/1.1 GET /path/to/something</code>. Unless you will be
     * sending extremely long URLs, the default of 2048 should be plenty.
     * @param max
     * @return this
     */
    public HttpClientBuilder maxInitialLineLength(int max) {
        maxInitialLineLength = max;
        return this;
    }
    /**
     * Set the maximum size of headers in bytes
     * @return this
     */
    public HttpClientBuilder maxHeadersSize(int max) {
        maxHeadersSize = max;
        return this;
    }

    /**
     * Turn on HTTP gzip or deflate compression
     * @return this
     */
    public HttpClientBuilder useCompression() {
        compression = true;
        return this;
    }

    /**
     * Turn off HTTP gzip or deflate compression
     * @return this
     */
    public HttpClientBuilder noCompression() {
        compression = false;
        return this;
    }

    /**
     * Build an HTTP client
     * @return an http client
     */
    public HttpClient build() {
        return new HttpClient(compression, maxChunkSize, threadCount,
                maxInitialLineLength, maxHeadersSize, followRedirects,
                userAgent, interceptors, settings, send100continue,
                cookies, timeout, sslContext, managers.toArray(new TrustManager[0]));
    }

    /**
     * Set the user agent
     * @param userAgent
     * @return this
     */
    public HttpClientBuilder setUserAgent(String userAgent) {
        this.userAgent = userAgent;
        return this;
    }

    /**
     * Add an interceptor which should get a chance to process every request
     * before it is invoked;  useful for things that sign requests and such.
     * @param interceptor An interceptor
     * @return this
     */
    public HttpClientBuilder addRequestInterceptor(RequestInterceptor interceptor) {
        this.interceptors.add(interceptor);
        return this;
    }

    private final List<ChannelOptionSetting<?>> settings = new LinkedList<>();

    /**
     * Set a low-level setting for the Netty pipeline.  See the
     * <a href="http://netty.io/4.0/api/io/netty/channel/ChannelOption.html">Netty documentation</a>
     * for what these are.
     *
     * @param <T> The type
     * @param option The option
     * @param value The value type
     * @return this
     */
    public <T> HttpClientBuilder setChannelOption(ChannelOption<T> option, T value) {
        for (Iterator<ChannelOptionSetting<?>> it = settings.iterator(); it.hasNext();) {
            ChannelOptionSetting setting = it.next();
            if (setting.equals(option)) {
                it.remove();
            }
        }
<<<<<<< HEAD
        settings.add(new ChannelOptionSetting<>(option, value));
=======
        settings.add(new ChannelOptionSetting<T>(option, value));
>>>>>>> 2243e337
        return this;
    }

    /**
     * Set a cookie store which will be used for all HTTP requests on the
     * resulting HttpClient (unless overriddeen in RequestBuilder).
     *
     * @param store A cookie store
     * @return this
     */
    public HttpClientBuilder setCookieStore(CookieStore store) {
        this.cookies = store;
        return this;
    }

    /**
     * Encapsulates a setting that can be set on the Netty Bootstrap;  not
     * really an API class, but exposed so that the HttpClient constructor
     * can be invoked directly if someone wants to (using
     * <a href="HttpClientBuilder.html">HttpClientBuilder</a> is much easier).
     *
     * @param <T> A type
     */
    protected static class ChannelOptionSetting<T> {

        private final ChannelOption<T> option;
        private final T value;

        public ChannelOptionSetting(ChannelOption<T> option, T value) {
            this.option = option;
            this.value = value;
        }

        public ChannelOption<T> option() {
            return option;
        }

        public T value() {
            return value;
        }
    }
}<|MERGE_RESOLUTION|>--- conflicted
+++ resolved
@@ -233,11 +233,7 @@
                 it.remove();
             }
         }
-<<<<<<< HEAD
-        settings.add(new ChannelOptionSetting<>(option, value));
-=======
         settings.add(new ChannelOptionSetting<T>(option, value));
->>>>>>> 2243e337
         return this;
     }
 
