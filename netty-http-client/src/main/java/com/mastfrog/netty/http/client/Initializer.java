--- conflicted
+++ resolved
@@ -35,13 +35,10 @@
 import io.netty.handler.ssl.SslContextBuilder;
 import io.netty.handler.ssl.util.InsecureTrustManagerFactory;
 
-<<<<<<< HEAD
-=======
 /**
  *
  * @author Tim Boudreau
  */
->>>>>>> 50cb9df3
 final class Initializer extends ChannelInitializer<Channel> {
 
     private final HostAndPort hostPort;
