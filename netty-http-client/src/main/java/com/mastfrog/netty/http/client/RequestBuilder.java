/* 
 * The MIT License
 *
 * Copyright 2013 Tim Boudreau.
 *
 * Permission is hereby granted, free of charge, to any person obtaining a copy
 * of this software and associated documentation files (the "Software"), to deal
 * in the Software without restriction, including without limitation the rights
 * to use, copy, modify, merge, publish, distribute, sublicense, and/or sell
 * copies of the Software, and to permit persons to whom the Software is
 * furnished to do so, subject to the following conditions:
 *
 * The above copyright notice and this permission notice shall be included in
 * all copies or substantial portions of the Software.
 *
 * THE SOFTWARE IS PROVIDED "AS IS", WITHOUT WARRANTY OF ANY KIND, EXPRESS OR
 * IMPLIED, INCLUDING BUT NOT LIMITED TO THE WARRANTIES OF MERCHANTABILITY,
 * FITNESS FOR A PARTICULAR PURPOSE AND NONINFRINGEMENT. IN NO EVENT SHALL THE
 * AUTHORS OR COPYRIGHT HOLDERS BE LIABLE FOR ANY CLAIM, DAMAGES OR OTHER
 * LIABILITY, WHETHER IN AN ACTION OF CONTRACT, TORT OR OTHERWISE, ARISING FROM,
 * OUT OF OR IN CONNECTION WITH THE SOFTWARE OR THE USE OR OTHER DEALINGS IN
 * THE SOFTWARE.
 */
package com.mastfrog.netty.http.client;

import com.fasterxml.jackson.databind.ObjectMapper;
import com.google.common.net.MediaType;
import com.mastfrog.acteur.util.BasicCredentials;
import com.mastfrog.acteur.headers.HeaderValueType;
import com.mastfrog.acteur.headers.Headers;
import com.mastfrog.acteur.headers.Method;
import com.mastfrog.acteur.util.Connection;
import com.mastfrog.url.Protocol;
import com.mastfrog.url.URL;
import com.mastfrog.url.URLBuilder;
import com.mastfrog.util.Checks;
import com.mastfrog.util.Either;
import com.mastfrog.util.Streams;
import com.mastfrog.util.thread.Receiver;
import io.netty.buffer.ByteBuf;
import io.netty.buffer.ByteBufAllocator;
import io.netty.buffer.ByteBufOutputStream;
import io.netty.handler.codec.http.DefaultFullHttpRequest;
import io.netty.handler.codec.http.DefaultHttpRequest;
import io.netty.handler.codec.http.HttpHeaderNames;
import io.netty.handler.codec.http.HttpHeaderValues;
import io.netty.handler.codec.http.HttpHeaders;
import io.netty.handler.codec.http.HttpMethod;
import io.netty.handler.codec.http.HttpRequest;
import io.netty.handler.codec.http.HttpVersion;
import io.netty.util.CharsetUtil;
import java.awt.image.RenderedImage;
import java.io.IOException;
import java.io.InputStream;
import java.nio.charset.Charset;
import java.util.Arrays;
import java.util.LinkedList;
import java.util.List;
import javax.imageio.ImageIO;
import org.joda.time.DateTime;
import org.joda.time.Duration;

/**
 *
 * @author tim
 */
abstract class RequestBuilder implements HttpRequestBuilder {

    private URLBuilder url = URL.builder();
    final List<Entry<?>> entries = new LinkedList<>();
    private final Method method;
    private HttpVersion version = HttpVersion.HTTP_1_1;
    protected CookieStore store;
    Duration timeout;
    private final ByteBufAllocator alloc;
    protected boolean noAggregate;

    RequestBuilder(Method method, ByteBufAllocator alloc, boolean noConnectionHeader) {
        this.method = method;
        this.alloc = alloc;
        this.noConnectionHeader = noConnectionHeader;
    }

    @Override
    public HttpRequestBuilder setTimeout(Duration timeout) {
        if (timeout != null && timeout.getMillis() == 0) {
            throw new IllegalArgumentException("Cannot set timeout to 0");
        }
        this.timeout = timeout;
        return this;
    }

    @Override
    public RequestBuilder setURL(URL url) {
        this.url = URL.builder(url);
        return this;
    }

    @Override
    public RequestBuilder addPathElement(String element) {
        url.addPathElement(element);
        return this;
    }

    @Override
    public RequestBuilder addQueryPair(String key, String value) {
        url.addQueryPair(key, value);
        return this;
    }

    @Override
    public RequestBuilder setProtocol(Protocol protocol) {
        url.setProtocol(protocol);
        return this;
    }

    @Override
    public RequestBuilder setAnchor(String anchor) {
        url.setAnchor(anchor);
        return this;
    }

    @Override
    public RequestBuilder setPassword(String password) {
        url.setPassword(password);
        return this;
    }

    @Override
    public RequestBuilder setPath(String path) {
        url.setPath(path);
        return this;
    }

    @Override
    public RequestBuilder setPort(int port) {
        url.setPort(port);
        return this;
    }

    @Override
    public RequestBuilder setUserName(String userName) {
        url.setUserName(userName);
        return this;
    }

    @Override
    public RequestBuilder setHost(String host) {
        url.setHost(host);
        return this;
    }

    public RequestBuilder basicAuthentication(String username, String password) {
        addHeader(Headers.AUTHORIZATION, new BasicCredentials(username, password));
        return this;
    }

    @Override
    public <T> RequestBuilder addHeader(HeaderValueType<T> type, T value) {
        entries.add(new Entry<>(type, value));
        return this;
    }

    URL getURL() {
        return url.create();
    }

    private boolean noDateHeader;

    public RequestBuilder noDateHeader() {
        noDateHeader = true;
        return this;
    }

    private boolean noConnectionHeader;
    
    public RequestBuilder noConnectionHeader() {
        noConnectionHeader = true;
        return this;
    }

    private boolean noHostHeader;

    public RequestBuilder noHostHeader() {
        noHostHeader = true;
        return this;
    }

    public RequestBuilder setCookieStore(CookieStore store) {
        this.store = store;
        return this;
    }
    
    ChunkedContent chunkedContent() {
        return body.getB();
    }

    public HttpRequest build() {
        if (url == null) {
            throw new IllegalStateException("URL not set");
        }
        URL u = getURL();
        if (!u.isValid()) {
            if (u.getProblems() != null) {
                u.getProblems().throwIfFatalPresent();
            } else {
                throw new IllegalArgumentException("Invalid url " + u);
            }
        }
        if (u.getHost() == null) {
            throw new IllegalStateException("URL host not set: " + u);
        }
        String uri = u.getPathAndQuery();
        if (uri.isEmpty()) {
            uri = "/";
        }
        HttpMethod mth = HttpMethod.valueOf(method.name());
        DefaultHttpRequest h = !body.isA()
                ? new DefaultHttpRequest(version, mth, uri)
                : new DefaultFullHttpRequest(version, mth, uri, body.getA());
        for (Entry<?> e : entries) {
            e.addTo(h.headers());
        }
        if (!noHostHeader) {
            h.headers().add(HttpHeaderNames.HOST, u.getHost().toString());
        }
<<<<<<< HEAD
        boolean hasConnectionHeader = h.headers().contains(HttpHeaders.Names.CONNECTION);
        if (!noConnectionHeader && !hasConnectionHeader) {
            h.headers().add(HttpHeaders.Names.CONNECTION, Connection.close.toString());
        } else if (!hasConnectionHeader) {
            h.headers().add(HttpHeaders.Names.CONNECTION, Connection.keep_alive.toString());
=======
        if (!h.headers().contains(HttpHeaderNames.CONNECTION) && !noConnectionHeader) {
            h.headers().add(HttpHeaderNames.CONNECTION, "close");
>>>>>>> 0907611d
        }
        if (!noDateHeader) {
            h.headers().add(HttpHeaderNames.DATE, Headers.DATE.toString(DateTime.now()));
        }
        if (store != null) {
            store.decorate(h);
        }
        return h;
    }

    public URL toURL() {
        return url.create();
    }

    private Either<ByteBuf, ChunkedContent> body = new Either<>(ByteBuf.class, ChunkedContent.class);
    boolean send100Continue = true;

    @Override
    public HttpRequestBuilder setBody(Object bodyObject, MediaType contentType) throws IOException {
        Checks.notNull("body", bodyObject);
        if (bodyObject instanceof CharSequence) {
            CharSequence seq = (CharSequence) bodyObject;
            Charset cs = contentType.charset().isPresent() ? contentType.charset().get() : 
                    CharsetUtil.UTF_8;
            setBody(seq.toString().getBytes(cs), contentType);
        } else if (bodyObject instanceof byte[]) {
            byte[] b = (byte[]) bodyObject;
            ByteBuf buffer = alloc.buffer(b.length).writeBytes(b);
            setBody(buffer, contentType);
        } else if (bodyObject instanceof ByteBuf) {
            ByteBuf buf = (ByteBuf) bodyObject;
            body.set(buf);
            if (send100Continue) {
                addHeader(Headers.stringHeader(HttpHeaderNames.EXPECT.toString()), HttpHeaderValues.CONTINUE.toString());
            }
            addHeader(Headers.CONTENT_LENGTH, (long) buf.readableBytes());
            addHeader(Headers.CONTENT_TYPE, contentType);
        } else if (bodyObject instanceof ChunkedContent) {
            body.setB((ChunkedContent) bodyObject);
            if (send100Continue) {
                addHeader(Headers.stringHeader(HttpHeaderNames.EXPECT.toString()), HttpHeaderValues.CONTINUE.toString());
            }
            addHeader(Headers.CONTENT_TYPE, contentType);
            addHeader(Headers.TRANSFER_ENCODING, HttpHeaderValues.CHUNKED.toString());
        } else if (bodyObject instanceof InputStream) {
            ByteBuf buf = newByteBuf();
            try (ByteBufOutputStream out = new ByteBufOutputStream(buf)) {
                try (InputStream in = (InputStream) bodyObject) {
                    Streams.copy(in, out, 1024);
                }
            }
            setBody(buf, contentType);
        } else if (bodyObject instanceof RenderedImage) {
            ByteBuf buf = newByteBuf();
            try (ByteBufOutputStream out = new ByteBufOutputStream(buf)) {
                String type = contentType.subtype();
                if ("jpeg".equals(type)) {
                    type = "jpg";
                }
                List<String> formats = Arrays.asList(ImageIO.getWriterFormatNames());
                if (!formats.contains(type)) {
                    System.err.println("Cannot convert image to " + contentType
                            + " - substituting jpeg.");
                    type = "jpg";
                    contentType = MediaType.JPEG;
                }
                ImageIO.write((RenderedImage) bodyObject, type, out);
            }
            setBody(buf, contentType);
        } else {
            try {
                setBody(new ObjectMapper().writeValueAsBytes(bodyObject), contentType);
            } catch (Exception ex) {
                throw new IllegalArgumentException(ex);
            }
        }
        return this;
    }

    protected final List<Receiver<State<?>>> any = new LinkedList<>();

    protected ByteBuf newByteBuf() {
        return alloc.buffer();
    }

    @Override
    public HttpRequestBuilder onEvent(Receiver<State<?>> r) {
        any.add(r);
        return this;
    }

    protected final List<HandlerEntry<?>> handlers = new LinkedList<>();

    @Override
    @SuppressWarnings("unchecked")
    public <T> HttpRequestBuilder on(Class<? extends State<T>> event, Receiver<T> r) {
        HandlerEntry<T> h = null;
        for (HandlerEntry<?> e : handlers) {
            if (e.state.equals(event)) {
                h = (HandlerEntry<T>) e;
                break;
            }
        }
        if (h == null) {
            h = new HandlerEntry<>(event);
            handlers.add(h);
        }
        h.add(r);
        return this;
    }

    @Override
    public HttpRequestBuilder setURL(String url) {
        setURL(URL.parse(url));
        return this;
    }

    private static final class Entry<T> {

        private final HeaderValueType<T> type;
        private final T value;

        public Entry(HeaderValueType<T> type, T value) {
            this.type = type;
            this.value = value;
        }

        void addTo(HttpHeaders h) {
            h.add(type.name(), type.toString(value));
        }
    }

    @Override
    public HttpRequestBuilder dontAggregateResponse() {
        noAggregate = true;
        return this;
    }
}<|MERGE_RESOLUTION|>--- conflicted
+++ resolved
@@ -29,12 +29,9 @@
 import com.mastfrog.acteur.headers.HeaderValueType;
 import com.mastfrog.acteur.headers.Headers;
 import com.mastfrog.acteur.headers.Method;
-import com.mastfrog.acteur.util.Connection;
 import com.mastfrog.url.Protocol;
 import com.mastfrog.url.URL;
 import com.mastfrog.url.URLBuilder;
-import com.mastfrog.util.Checks;
-import com.mastfrog.util.Either;
 import com.mastfrog.util.Streams;
 import com.mastfrog.util.thread.Receiver;
 import io.netty.buffer.ByteBuf;
@@ -42,8 +39,6 @@
 import io.netty.buffer.ByteBufOutputStream;
 import io.netty.handler.codec.http.DefaultFullHttpRequest;
 import io.netty.handler.codec.http.DefaultHttpRequest;
-import io.netty.handler.codec.http.HttpHeaderNames;
-import io.netty.handler.codec.http.HttpHeaderValues;
 import io.netty.handler.codec.http.HttpHeaders;
 import io.netty.handler.codec.http.HttpMethod;
 import io.netty.handler.codec.http.HttpRequest;
@@ -52,8 +47,6 @@
 import java.awt.image.RenderedImage;
 import java.io.IOException;
 import java.io.InputStream;
-import java.nio.charset.Charset;
-import java.util.Arrays;
 import java.util.LinkedList;
 import java.util.List;
 import javax.imageio.ImageIO;
@@ -173,7 +166,7 @@
     }
 
     private boolean noConnectionHeader;
-    
+
     public RequestBuilder noConnectionHeader() {
         noConnectionHeader = true;
         return this;
@@ -224,19 +217,18 @@
         if (!noHostHeader) {
             h.headers().add(HttpHeaderNames.HOST, u.getHost().toString());
         }
-<<<<<<< HEAD
+        if (!h.headers().contains(HttpHeaderNames.CONNECTION) && !noConnectionHeader) {
+            h.headers().add(HttpHeaderNames.CONNECTION, "close");
+        }
+
+        if (!noDateHeader) {
+            h.headers().add(HttpHeaderNames.DATE, Headers.DATE.toString(DateTime.now()));
+        }
         boolean hasConnectionHeader = h.headers().contains(HttpHeaders.Names.CONNECTION);
         if (!noConnectionHeader && !hasConnectionHeader) {
             h.headers().add(HttpHeaders.Names.CONNECTION, Connection.close.toString());
         } else if (!hasConnectionHeader) {
             h.headers().add(HttpHeaders.Names.CONNECTION, Connection.keep_alive.toString());
-=======
-        if (!h.headers().contains(HttpHeaderNames.CONNECTION) && !noConnectionHeader) {
-            h.headers().add(HttpHeaderNames.CONNECTION, "close");
->>>>>>> 0907611d
-        }
-        if (!noDateHeader) {
-            h.headers().add(HttpHeaderNames.DATE, Headers.DATE.toString(DateTime.now()));
         }
         if (store != null) {
             store.decorate(h);
