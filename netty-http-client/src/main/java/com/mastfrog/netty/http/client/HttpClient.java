/*
 * The MIT License
 *
 * Copyright 2013-2015 Tim Boudreau.
 *
 * Permission is hereby granted, free of charge, to any person obtaining a copy
 * of this software and associated documentation files (the "Software"), to deal
 * in the Software without restriction, including without limitation the rights
 * to use, copy, modify, merge, publish, distribute, sublicense, and/or sell
 * copies of the Software, and to permit persons to whom the Software is
 * furnished to do so, subject to the following conditions:
 *
 * The above copyright notice and this permission notice shall be included in
 * all copies or substantial portions of the Software.
 *
 * THE SOFTWARE IS PROVIDED "AS IS", WITHOUT WARRANTY OF ANY KIND, EXPRESS OR
 * IMPLIED, INCLUDING BUT NOT LIMITED TO THE WARRANTIES OF MERCHANTABILITY,
 * FITNESS FOR A PARTICULAR PURPOSE AND NONINFRINGEMENT. IN NO EVENT SHALL THE
 * AUTHORS OR COPYRIGHT HOLDERS BE LIABLE FOR ANY CLAIM, DAMAGES OR OTHER
 * LIABILITY, WHETHER IN AN ACTION OF CONTRACT, TORT OR OTHERWISE, ARISING FROM,
 * OUT OF OR IN CONNECTION WITH THE SOFTWARE OR THE USE OR OTHER DEALINGS IN
 * THE SOFTWARE.
 */
package com.mastfrog.netty.http.client;

import com.google.common.collect.ImmutableList;
import com.google.common.collect.Sets;
import com.mastfrog.acteur.headers.HeaderValueType;
import com.mastfrog.acteur.headers.Headers;
import com.mastfrog.acteur.headers.Method;
import com.mastfrog.netty.http.client.HttpClientBuilder.ChannelOptionSetting;
import com.mastfrog.netty.pool.NullChannelPool;
import com.mastfrog.netty.pool.ReleaseOnCloseChannelPool;
import com.mastfrog.netty.pool.hacks.ChannelPoolChannelInitializer;
import com.mastfrog.netty.pool.hacks.HackFixedChannelPool;
import com.mastfrog.netty.pool.hacks.HackSimpleChannelPool;
import com.mastfrog.netty.pool.multi.ChannelPoolFactory;
import com.mastfrog.netty.pool.multi.HostPortSsl;
import com.mastfrog.netty.pool.multi.MultiHostChannelPool;
import com.mastfrog.url.HostAndPort;
import com.mastfrog.url.URL;
import com.mastfrog.util.Checks;
import com.mastfrog.util.Exceptions;
import com.mastfrog.util.thread.Receiver;
import io.netty.bootstrap.Bootstrap;
import io.netty.buffer.ByteBuf;
import io.netty.buffer.ByteBufAllocator;
import io.netty.buffer.PooledByteBufAllocator;
import io.netty.channel.Channel;
import io.netty.channel.ChannelFuture;
import io.netty.channel.ChannelFutureListener;
import io.netty.channel.ChannelOption;
import io.netty.channel.nio.NioEventLoopGroup;
<<<<<<< HEAD
import io.netty.channel.pool.ChannelPool;
import io.netty.channel.pool.ChannelPoolHandler;
import io.netty.channel.socket.nio.NioSocketChannel;
=======
>>>>>>> 0907611d
import io.netty.handler.codec.http.DefaultFullHttpRequest;
import io.netty.handler.codec.http.DefaultHttpContent;
import io.netty.handler.codec.http.DefaultHttpRequest;
import io.netty.handler.codec.http.DefaultLastHttpContent;
import io.netty.handler.codec.http.FullHttpRequest;
import io.netty.handler.codec.http.HttpContent;
import io.netty.handler.codec.http.HttpHeaderNames;
import io.netty.handler.codec.http.HttpMethod;
import io.netty.handler.codec.http.HttpRequest;
import io.netty.handler.codec.http.HttpResponse;
import io.netty.handler.codec.http.HttpResponseStatus;
import io.netty.handler.ssl.SslContext;
import io.netty.resolver.AddressResolverGroup;
import io.netty.util.AttributeKey;
import io.netty.util.IllegalReferenceCountException;
<<<<<<< HEAD
import io.netty.util.concurrent.DefaultPromise;
import io.netty.util.concurrent.Future;
import io.netty.util.concurrent.GenericFutureListener;
import io.netty.util.concurrent.Promise;
import java.io.IOException;
=======
>>>>>>> 0907611d
import java.net.ConnectException;
import java.util.Collections;
import java.util.List;
import java.util.Map;
import java.util.Set;
import java.util.Timer;
import java.util.TimerTask;
import java.util.concurrent.CancellationException;
import java.util.concurrent.ThreadFactory;
import java.util.concurrent.TimeUnit;
import java.util.concurrent.TimeoutException;
import java.util.concurrent.atomic.AtomicBoolean;
<<<<<<< HEAD
=======
import java.util.concurrent.atomic.AtomicReference;
>>>>>>> 0907611d
import org.joda.time.Duration;

/**
 * A simple asynchronous HTTP client with an emphasis on ease of use and a
 * simple callback-based API to discourage blocking calls - use
 * <code>HttpClient.builder()</code> to configure and create an instance. Use
 * <code><a href="HttpRequestBuilder.html">HttpRequestBuilder</a></code>
 * instances obtained from the get/put/post/options methods to construct and
 * send requests.
 * <p/>
 * By default, handles http or https and allows for untrusted ssl certs.
 * <p/>
 * HTTP compression is supported.
 * <h3>Usage</h3>
 * Build a request, then call <code>send()</code> on the builder to trigger
 * sending the request. When building the request, you can add handlers for
 * different event types. So, for example, if you're only interested in the
 * content, you can receive that as a string, a byte array or decoded JSON
 * simply based on the type of callback you provide.
 * <p/>
 * <
 * pre>
 * HttpClient client = HttpClient.builder().useCompression().build();
 * ResponseHandler&lt;String&gt; receiver = new
 * ResponseHandler&lt;&gt;(String.class) { public void receive(String body) { //
 * do something } } HttpRequestBuilder bldr =
 * client.get().setURL(URL.parse("http://mail-vm.timboudreau.org/blog/api-list"));
 * ResponseFuture h = bldr.execute(receiver);
 * </pre> When the request is completed, the callback will be invoked. There are
 * three <code>receive</code> methods you can override which give you varying
 * levels of detail - the signature of the <code>receive()</code> method could
 * also be:
 * <pre>
 *      public void receive(HttpResponseStatus status, String body) {
 * </pre> or it could be
 * <pre>
 *      public void receive(HttpResponseStatus status, HttpHeaders h, String body) {
 * </pre>
 * <p/>
 * Now say we want to set some headers - for example, to get a NOT MODIFIED
 * response if the server sees the data is older than the If-Modified-Since
 * header (in this case, three minutes ago - this uses Joda Time's DateTime and
 * Duration classes):
 * <pre>
 *      bldr.add(Headers.IF_MODIFIED_SINCE, DateTime.now().minus(Duration.standardMinutes(3)));
 * </pre>
 * <h3>States / Events</h3>
 * There are a number of states possible - see the <a
 * href="StateType.html"><code>StateType</code></a>
 * enum for all of them. Some can be called multiple times - for example, you
 * can examine every chunk of a chunked response by adding a listener for
 * State.ContentReceived:
 * <p/>
 * <
 * pre>
 * bldr.on(State.ContentReceived.class, new Receiver&lt;ByteBuf&gt;(){ public
 * void receive(ByteBuf buf) { ... } })
 * </pre> If you just want a Netty <code>HttpResponse</code> or
 * <code>FullHttpResponse</code> just ask for a
 * <code>State.HeadersReceived</code> or a
 * <code>State.FullContentReceived</code> instead.
 * <p/>
 * To catch the details, use the
 * <code><a href="StateType.html">StateType</a></code> enum instead - a number
 * of events don't have public classes because there is no data to pass with
 * them. So, to detect, say, when the channel for a request is closed, use
 * <code>StateType.Closed</code>
 *
 * @author Tim Boudreau
 */
public final class HttpClient {

    private final NioEventLoopGroup group;
    final boolean compress;
    private final int maxInitialLineLength;
    private final int maxChunkSize;
    private final int maxHeadersSize;
    private final boolean followRedirects;
    private final String userAgent;
    private final List<RequestInterceptor> interceptors;
    private final Iterable<ChannelOptionSetting<?>> settings;
    private final boolean send100continue;
    private final CookieStore cookies;
    private final Duration timeout;
    private final Timer timer = new Timer("HttpClient timeout for HttpClient@" + System.identityHashCode(this));
    private final SslBootstrapCache sslBootstraps;
    private final int connectionPoolSize;
    private final MultiHostChannelPool connectionPools;
    private final MessageHandlerImpl handler;
<<<<<<< HEAD
    private final ByteBufAllocator allocator;
=======
    private final AddressResolverGroup<?> resolver;
    private final NioChannelFactory channelFactory = new NioChannelFactory();
>>>>>>> 0907611d

    /**
     * Creates an HTTP client with some reasonable defaults. Use
     * <code>HttpClient.builder()</code> to customize.
     */
    public HttpClient() {
<<<<<<< HEAD
        this(false, 128 * 1024, 12, 8192, 16383, true, null, Collections.<RequestInterceptor>emptyList(), Collections.<ChannelOptionSetting<?>>emptyList(), true, null, null, null, 0, PooledByteBufAllocator.DEFAULT);
=======
        this(false, 128 * 1024, 12, 8192, 16383, true, null,
                Collections.<RequestInterceptor>emptyList(),
                Collections.<ChannelOptionSetting<?>>emptyList(),
                true, null, null, null, null, null, -1);
>>>>>>> 0907611d
    }

    /**
     * Create a new HTTP client; prefer HttpClient.builder() where possible, as
     * that is much simpler.HttpClientBuilder will remain backward compatible;
     * this constructor may be changed if new parameters are needed (all state
     * of an HTTP client is immutable and must be passed to the constructor).
     *
     * @param compress Enable http compression
     * @param maxChunkSize Max buffer size for chunked encoding
     * @param threads Number of threads to dedicate to network I/O
     * @param maxInitialLineLength Maximum length the initial line (method +
     * url) will have
     * @param maxHeadersSize Maximum buffer size for HTTP headers
     * @param followRedirects If true, client will transparently follow
     * redirects
     * @param userAgent The user agent string - may be null
     * @param interceptors A list of interceptors which can decorate all http
     * requests created by this client. May be null.
     * @param settings Netty channel options for
     * @param send100continue If true, requests with payloads will have the
     * <code>Expect: 100-CONTINUE</code> header set
     * @param cookies A place to store http cookies, which will be re-sent where
     * appropriate; may be null.
     * @param timeout Maximum time a connection will be open; may be null to
     * keep open indefinitely.
     * @param sslContext Ssl context for secure connections. May be null.
<<<<<<< HEAD
     * @param connectionPoolSize - 0 for unlimited size, -1 for don't use a
     * connection pool, otherwise a number of connections <b>per host</b> that
     * should be maintained
     * @param allocator
=======
     * @param resolver An alternate DNS resolver (may be null).
     * @param threadPool The thread pool to use - if null, a private one will be
     * created
     * @param maxRedirects The maximum number of redirects that can be
     * encountered before the client considers itself in a redirect loop and
     * cancels the request (sending a cancelled event) If -1, the default of 15
     * will be used.
>>>>>>> 0907611d
     * @param managers Trust managers for secure connections. May be empty for
     * default trust manager.
     */
    public HttpClient(boolean compress, int maxChunkSize, int threads,
            int maxInitialLineLength, int maxHeadersSize, boolean followRedirects,
            String userAgent, List<RequestInterceptor> interceptors,
            Iterable<ChannelOptionSetting<?>> settings, boolean send100continue,
<<<<<<< HEAD
            CookieStore cookies, Duration timeout, SslContext sslContext,
            int connectionPoolSize, ByteBufAllocator allocator) {
        group = new NioEventLoopGroup(threads, new TF());
=======
            CookieStore cookies, Duration timeout, SslContext sslContext, AddressResolverGroup<?> resolver,
            NioEventLoopGroup threadPool, int maxRedirects) {
        group = threadPool == null ? new NioEventLoopGroup(threads, new TF()) : threadPool;
>>>>>>> 0907611d
        this.compress = compress;
        this.resolver = resolver;
        this.maxInitialLineLength = maxInitialLineLength;
        this.maxChunkSize = maxChunkSize;
        this.maxHeadersSize = maxHeadersSize;
        this.followRedirects = followRedirects;
        this.userAgent = userAgent;
        this.interceptors = interceptors == null ? Collections.<RequestInterceptor>emptyList()
                : new ImmutableList.Builder<RequestInterceptor>()
                        .addAll(interceptors).build();
        this.settings = settings == null ? Collections.<ChannelOptionSetting<?>>emptySet() : settings;
        this.send100continue = send100continue;
        this.cookies = cookies;
        this.timeout = timeout;
<<<<<<< HEAD
        this.handler = new MessageHandlerImpl(followRedirects, this);
        sslBootstraps = new SslBootstrapCache(group, this.timeout, sslContext, this.handler, this.maxChunkSize, this.maxInitialLineLength, this.maxHeadersSize, this.compress, this.settings);
        this.connectionPoolSize = connectionPoolSize;
        if (connectionPoolSize < -1) {
            throw new IllegalArgumentException("Invalid connection pool size: " + connectionPoolSize);
        }
        this.allocator = allocator;
        connectionPools = new MultiHostChannelPool(new Pools());
    }

    private class Pools extends ChannelPoolFactory implements ChannelPoolHandler {

        @Override
        public ChannelPool newPool(HostPortSsl host) {
            Bootstrap bootstrap = host.ssl() ? startSsl(host.hostAndPort()) : start(host.hostAndPort());
            ChannelPoolChannelInitializer init = new ChannelPoolChannelInitializer.HostPortPoolChannelInitializer(host.host().toString(), host.port().intValue());
            switch (connectionPoolSize) {
                case 0:
                    System.out.println("USE NULL CHANNEL POOL");
                    return new NullChannelPool(init, bootstrap, this);
                case -1:
                    System.out.println("USE SIMPLE CHANNEL POOL");
                    return new ReleaseOnCloseChannelPool(new HackSimpleChannelPool(bootstrap, this, init));
                default:
                    System.out.println("USE FIXED CHANNEL POOL");
                    return new ReleaseOnCloseChannelPool(new HackFixedChannelPool(bootstrap, this, connectionPoolSize, init));
            }
        }

        @Override
        public void channelReleased(Channel ch) throws Exception {
            System.out.println("Pool channel released " + ch.remoteAddress());
        }

        @Override
        public void channelAcquired(Channel ch) throws Exception {
            System.out.println("Pool channel acquired " + ch.remoteAddress());
        }

        @Override
        public void channelCreated(Channel ch) throws Exception {
            System.out.println("Pool channel created " + ch.remoteAddress());
        }
=======
        this.handler = new MessageHandlerImpl(followRedirects, this, maxRedirects);
        sslBootstraps = new SslBootstrapCache(group, this.timeout, sslContext, this.handler,
                this.maxChunkSize, this.maxInitialLineLength, this.maxHeadersSize, this.compress,
                this.settings, resolver, channelFactory);
>>>>>>> 0907611d
    }

    private static class TF implements ThreadFactory {

        private int threadsCreated = 0;

        @Override
        public Thread newThread(Runnable r) {
            Thread t = new Thread(r, "HttpClient event loop " + ++threadsCreated);
            t.setDaemon(true);
            return t;
        }

    }

    /**
     * Create a builder to configure connecting
     *
     * @return A builder
     */
    public static HttpClientBuilder builder() {
        return new HttpClientBuilder();
    }

    public HttpRequestBuilder request(Method method) {
        Checks.notNull("method", method);
        return new RB(method);
    }

    /**
     * Build an HTTP GET request
     *
     * @return a request builder
     */
    public HttpRequestBuilder get() {
        return new RB(Method.GET);
    }

    /**
     * Build an HTTP HEAD request Spi
     *
     * @return a request builder
     */
    public HttpRequestBuilder head() {
        return new RB(Method.HEAD);
    }

    /**
     * Build an HTTP PUT request
     *
     * @return a request builder
     */
    public HttpRequestBuilder put() {
        return new RB(Method.PUT);
    }

    /**
     * Build an HTTP POST request
     *
     * @return a request builder
     */
    public HttpRequestBuilder post() {
        return new RB(Method.POST);
    }

    /**
     * Build an HTTP DELETE request
     *
     * @return a request builder
     */
    public HttpRequestBuilder delete() {
        return new RB(Method.DELETE);
    }

    /**
     * Build an HTTP OPTIONS request
     *
     * @return a request builder
     */
    public HttpRequestBuilder options() {
        return new RB(Method.OPTIONS);
    }

    @SuppressWarnings("unchecked")
    private synchronized Bootstrap start(HostAndPort hostAndPort) {
        if (bootstrap == null) {
            bootstrap = new Bootstrap();
            if (resolver != null) {
                bootstrap.resolver(resolver);
            }
            bootstrap.group(group);
            bootstrap.handler(new Initializer(hostAndPort,
                    handler, null, false, maxChunkSize, maxInitialLineLength, maxHeadersSize, compress)
            );
            bootstrap.option(ChannelOption.TCP_NODELAY, true);
            bootstrap.option(ChannelOption.ALLOCATOR, allocator);
            bootstrap.option(ChannelOption.SO_REUSEADDR, false);
            if (timeout != null) {
                bootstrap.option(ChannelOption.CONNECT_TIMEOUT_MILLIS, (int) timeout.getMillis());
            }
            for (ChannelOptionSetting<?> setting : settings) {
                setting.apply(bootstrap);
            }
            bootstrap.channelFactory(channelFactory);
        }
        return bootstrap;
    }

    @SuppressWarnings("unchecked")
    private synchronized Bootstrap startSsl(HostAndPort hostAndPort) {
        return sslBootstraps.sslBootstrap(hostAndPort);
    }

    /**
     * Shut down any running connections
     */
    @SuppressWarnings("deprecation")
    public void shutdown() {
        try {
        if (group != null) {
            group.shutdownGracefully(0, 10, TimeUnit.SECONDS);
            if (!group.isTerminated()) {
                group.shutdownNow();
            }
        }
        } finally {
        timer.cancel();
    }
    }

    void copyHeaders(HttpRequest from, HttpRequest to, HeaderValueType<?>... exclude) {
        copy:
        for (Map.Entry<String, String> e : from.headers().entries()) {
            String header = e.getKey();
            for (HeaderValueType<?> ex : exclude) {
                if (ex.name().equalsIgnoreCase(header)) {
                    continue copy;
                }
            }
            to.headers().add(header, e.getValue());
        }
    }

    void redirect(Method method, URL url, RequestInfo info) {
        HttpRequest nue;
        if (method.toString().equals(info.req.method().toString())) {
            if (info.req instanceof DefaultFullHttpRequest) {
                DefaultFullHttpRequest dfrq = (DefaultFullHttpRequest) info.req;
                FullHttpRequest rq;
                try {
                    rq = dfrq.copy();
                } catch (IllegalReferenceCountException e) { // Empty bytebuf
                    rq = dfrq;
                }
                rq.setUri(url.getPathAndQuery());
                nue = rq;
            } else {
                nue = new DefaultHttpRequest(info.req.protocolVersion(), info.req.method(), url.getPathAndQuery());
            }
        } else {
            nue = new DefaultHttpRequest(info.req.protocolVersion(), HttpMethod.valueOf(method.name()), url.getPathAndQuery());
        }
        copyHeaders(info.req, nue, Headers.HOST);
        nue.headers().set(Headers.HOST.name(), url.getHost().toString());
        submit(url, nue, info.cancelled, info.handle, info.r, info, info.remaining(), info.dontAggregate, info.chunkedBody);
    }

    private Bootstrap bootstrap;

    static final AttributeKey<RequestInfo> KEY = AttributeKey.<RequestInfo>valueOf("info");

    private final Set<ActivityMonitor> monitors = Sets.newConcurrentHashSet();

    public void addActivityMonitor(ActivityMonitor monitor) {
        monitors.add(monitor);
    }

    public void removeActivityMonitor(ActivityMonitor monitor) {
        monitors.remove(monitor);
    }

    private class AdapterCloseNotifier implements ChannelFutureListener {

        private final URL url;

        public AdapterCloseNotifier(URL url) {
            this.url = url;
        }

        @Override
        public void operationComplete(ChannelFuture future) throws Exception {
            for (ActivityMonitor m : monitors) {
                m.onEndRequest(url);
            }
        }
    }

    static final class TimeoutTimerTask extends TimerTask implements ChannelFutureListener {

        private final AtomicBoolean cancelled;
        private final ResponseFuture handle;
        private final ResponseHandler<?> r;
        private final RequestInfo in;

        public TimeoutTimerTask(AtomicBoolean cancelled, ResponseFuture handle, ResponseHandler<?> r, RequestInfo in) {
            Checks.notNull("in", in);
            Checks.notNull("cancelled", cancelled);
            this.cancelled = cancelled;
            this.handle = handle;
            this.r = r;
            this.in = in;
        }

        @Override
        public void run() {
            if (!cancelled.get()) {
                if (r != null) {
                    r.onError(new NoStackTimeoutException(in.timeout.toString()));
                }
                if (handle != null) {
                    handle.onTimeout(in.age());
                }
            }
            super.cancel();
        }

        @Override
        public void operationComplete(ChannelFuture f) throws Exception {
            cancelled.set(true);
            super.cancel();
        }
    }

    private static class NoStackTimeoutException extends TimeoutException {

        // Minor optimization - creating the stack trace is expensive if
        // the stack is deep
        NoStackTimeoutException(String msg) {
            super(msg);
        }

        @Override
        public StackTraceElement[] getStackTrace() {
            return new StackTraceElement[0];
        }

        @Override
        public synchronized Throwable fillInStackTrace() {
            return this;
        }
    }

    private void submit(final URL url, HttpRequest rq, final AtomicBoolean cancelled, final ResponseFuture handle,
            final ResponseHandler<?> r, RequestInfo info, Duration timeout, boolean noAggregate, final ChunkedContent chunked) {
        if (info != null && info.isExpired()) {
            // In case of a redirect, we may be called with an info that has
            // already expired if the timeout set in the builder has elapsed
            handle.event(new State.Timeout(info.age()));
            cancelled.set(true);
        }
        // Ensure the cancelled event is sent
        if (cancelled.get()) {
            handle.event(new State.Cancelled());
            return;
        }
        // Assign a reference to the channel as soon as it is available,
        // so that we can close it in case of an exception
        final AtomicReference<Channel> theChannel = new AtomicReference<>();
        if (!url.isValid() && url.getProblems() != null) {
            url.getProblems().throwIfFatalPresent("Invalid URL");
        }
        // Allow any interceptors to amend or even replace the
        // request
        for (RequestInterceptor i : interceptors) {
            rq = i.intercept(rq);
        }
        final HttpRequest req = rq;
        try {
<<<<<<< HEAD
            for (RequestInterceptor i : interceptors) {
                rq = i.intercept(rq);
            }
            final HttpRequest req = rq;
            Bootstrap bootstrap;
            HostPortSsl hostKey = new HostPortSsl(url.getHostAndPort(), url.getProtocol().isSecure());
            if (url.getProtocol().isSecure()) {
                bootstrap = startSsl(hostKey.hostAndPort());
            } else {
                bootstrap = start(hostKey.hostAndPort());
            }
            if (!url.isValid()) {
                throw new IllegalArgumentException(url.getProblems() + "");
            }
            TimeoutTimerTask tt = null;
=======
            Bootstrap bootstrap = url.getProtocol().isSecure() ? startSsl(url.getHostAndPort())
                    : start(url.getHostAndPort());
            TimeoutTimerTask timerTask = null;
            boolean newRequest = info == null;
>>>>>>> 0907611d
            if (info == null) {
                info = new RequestInfo(url, req, cancelled, handle, r, timeout, timerTask, noAggregate, chunked);
                if (timeout != null) {
                    timerTask = new TimeoutTimerTask(cancelled, handle, r, info);
                    timer.schedule(timerTask, timeout.getMillis());
                }
                info.timer = timerTask;
            }
            if (info.isExpired()) {
                // Check expiration again
                handle.event(new State.Timeout(info.age()));
                return;
            }
            handle.event(new State.Connecting());
            //XXX who is escaping this?
<<<<<<< HEAD
            req.setUri(req.getUri().replaceAll("%5f", "_"));
            final TimeoutTimerTask ft = tt;
            final RequestInfo requestInfo = info;
            System.out.println("Acquire from pool " + hostKey);
            Future<Channel> poolAcquire = connectionPools.acquire(hostKey, new DefaultPromise<Channel>() {

                @Override
                public boolean trySuccess(Channel channel) {
                    System.out.println("trySuccess");
                    System.out.println("POOL SET CHANNEL TO " + channel.getClass().getName());
                    channel.attr(KEY).set(requestInfo);
                    return super.trySuccess(channel);
=======
            req.setUri(req.uri().replaceAll("%5f", "_"));
            ChannelFuture fut = bootstrap.connect(url.getHost().toString(), url.getPort().intValue());
            theChannel.set(fut.channel());
            if (timerTask != null) {
                fut.channel().closeFuture().addListener(timerTask);
>>>>>>> 0907611d
            }

                @Override
                public Promise<Channel> setSuccess(Channel channel) {
                    System.out.println("setSuccess");
                    channel.attr(KEY).set(requestInfo);
                    return super.setSuccess(channel);
                }

            });
            poolAcquire.addListener(new GenericFutureListener<Future< Channel>>() {

                @Override
                public void operationComplete(Future<Channel> future) throws Exception {
                    System.out.println("PoolAcquire complete " + future.isSuccess() + " FUTURE " + future.getClass().getName());
                    if (!future.isSuccess()) {
                        Throwable cause = future.cause();
                        if (cause == null) {
                            cause = new ConnectException(url.getHostAndPort().toString());
                        }
                        handle.event(new State.Error(cause));
                        if (r != null) {
                            r.onError(cause);
                        }
                        cancelled.set(true);
                        return;
                    }
                    Channel channel = future.getNow();
                    System.out.println("INITIAL CHANNEL " + channel.getClass().getName() + " from " + future);
                    if (ft != null) {
                        channel.closeFuture().addListener(ft);
                    }
                    channel.attr(KEY).set(requestInfo);
                    handle.setFuture(future);
            if (!monitors.isEmpty()) {
                for (ActivityMonitor m : monitors) {
                    m.onStartRequest(url);
                }
                        channel.closeFuture().addListener(new AdapterCloseNotifier(url));
            }
            if (newRequest && r != null) {
                handle.on(State.Error.class, new Receiver<Throwable>() {
                    @Override
                    public void receive(Throwable object) {
                        r.onError(object);
                    }
                });
                handle.on(StateType.Cancelled, new Receiver<Void>() {
                    @Override
                    public void receive(Void object) {
                        r.onError(new CancellationException("Cancelled"));
                    }
                });
            }

                    future.addListener(new GenericFutureListener<Future<Channel>>() {

                @Override
                        public void operationComplete(Future<Channel> future) throws Exception {
                    if (!future.isSuccess()) {
                        Throwable cause = future.cause();
                        if (cause == null) {
                            cause = new ConnectException("Unknown problem connecting to " + url);
                        }
                        handle.event(new State.Error(cause));
//                        if (r != null) {
//                            r.onError(cause);
//                        }
                        cancelled.set(true);
                    }
                            Channel channel = future.getNow();
                    if (cancelled.get()) {
                        future.cancel(true);
                                if (channel != null && channel.isOpen()) {
                                    channel.close();
                        }
                        for (ActivityMonitor m : monitors) {
                            m.onEndRequest(url);
                        }
                        return;
                    }
                            handle.event(new State.Connected(channel));
                    handle.event(new State.SendRequest(req));
                            ChannelFuture fut = channel.writeAndFlush(req);
                            fut.addListener(new ChannelFutureListener() {

                        @Override
                        public void operationComplete(final ChannelFuture future) throws Exception {
                            if (cancelled.get()) {
                                future.cancel(true);
                                future.channel().close();
                            }
                            if (chunked != null) {
                                handle.on(State.HeadersReceived.class, new Receiver<HttpResponse>() {
                                    boolean first = true;

                                    @Override
                                    public void receive(HttpResponse object) {
                                        if (first && (HttpResponseStatus.CONTINUE.equals(object.status()) || !send100continue)) {
                                            first = false;
                                            ChannelFutureListener flusher = new ChannelFutureListener() {
                                                int count = 0;

                                                @Override
                                                public void operationComplete(ChannelFuture f) throws Exception {
                                                    if (cancelled.get()) {
                                                        if (f != null) {
                                                            f.cancel(true);
                                                            f.channel().close();
                                                            return;
                                                        } else {
                                                            future.cancel(true);
                                                            future.channel().close();
                                                        }
                                                    }
                                                    if (f != null && f.cause() != null) {
                                                        handle.event(new State.Error(f.cause()));
                                                        f.channel().close();
                                                    }
                                                    Channel ch = f == null ? future.channel() : f.channel();
                                                    Object chunk = chunked.nextChunk(count++);
                                                    if (chunk != null) {
                                                        if (chunk instanceof ByteBuf) {
                                                            chunk = new DefaultHttpContent((ByteBuf) chunk);
                                                        }
                                                        ch.writeAndFlush(chunk).addListener(this);
                                                    } else {
                                                        ch.writeAndFlush(new DefaultLastHttpContent());
                                                        handle.event(new State.AwaitingResponse());
                                                    }
                                                }
                                            };
                                            try {
                                                flusher.operationComplete(null);
                                            } catch (Exception ex) {
                                                Exceptions.chuck(ex);
                                            }
                                        }
                                    }
                                });
                            }
                            handle.event(new State.AwaitingResponse());
                        }

                    });
                }
                    });
                }
            });
        } catch (Exception ex) {
            Channel ch = theChannel.get();
            cancelled.set(true);
            if (ch != null && ch.isRegistered() && ch.isOpen()) {
                ch.close();
            }
            Exceptions.chuck(ex);
        }
    }

    private static final class StoreHandler extends Receiver<HttpResponse> {

        private final CookieStore store;

        public StoreHandler(CookieStore store) {
            this.store = store;
        }

        @Override
        public void receive(HttpResponse headerContainer) {
            store.extract(headerContainer.headers());
        }
    }

    private ByteBufAllocator alloc() {
        for (ChannelOptionSetting<?> setting : this.settings) {
            if (setting.option().equals(ChannelOption.ALLOCATOR)) {
                return (ByteBufAllocator) setting.value();
            }
        }
        return PooledByteBufAllocator.DEFAULT;
    }

    private final class RB extends RequestBuilder {

        RB(Method method) {
            super(method, alloc(), HttpClient.this.connectionPoolSize != 0);
            this.send100Continue = HttpClient.this.send100continue;
        }

        @Override
        public ResponseFuture execute(ResponseHandler<?> r) {
            URL u = getURL();
            HttpRequest req = build();
            if (userAgent != null) {
                req.headers().add(HttpHeaderNames.USER_AGENT, userAgent);
            }
            if (compress) {
                req.headers().add(HttpHeaderNames.ACCEPT_ENCODING, "gzip");
            }
            AtomicBoolean cancelled = new AtomicBoolean();
            ResponseFuture handle = new ResponseFuture(cancelled);
            handle.handlers.addAll(super.handlers);
            handle.any.addAll(super.any);
            CookieStore theStore = super.store;
            if (theStore == null) {
                theStore = HttpClient.this.cookies;
            }
            if (theStore != null) {
                HandlerEntry<? extends HttpResponse> entry
                        = createHandler(State.HeadersReceived.class, new StoreHandler(theStore));
                handle.handlers.add(entry);
            }
            submit(u, req, cancelled, handle, r, null, this.timeout, noAggregate, chunkedContent());
            return handle;
        }

        private <T> HandlerEntry<T> createHandler(Class<? extends State<T>> event, Receiver<T> r) {
            HandlerEntry<T> result = new HandlerEntry<>(event);
            result.add(r);
            return result;
        }

        @Override
        public ResponseFuture execute() {
            return execute(null);
        }

        @Override
        @SuppressWarnings("unchecked")
        public <T> HttpRequestBuilder on(StateType event, Receiver<T> r) {
            super.on((Class<? extends State<T>>) event.type(), (Receiver) event.wrapperReceiver(r));
            return this;
        }
    }
}<|MERGE_RESOLUTION|>--- conflicted
+++ resolved
@@ -25,77 +25,49 @@
 
 import com.google.common.collect.ImmutableList;
 import com.google.common.collect.Sets;
-import com.mastfrog.acteur.headers.HeaderValueType;
-import com.mastfrog.acteur.headers.Headers;
 import com.mastfrog.acteur.headers.Method;
 import com.mastfrog.netty.http.client.HttpClientBuilder.ChannelOptionSetting;
-import com.mastfrog.netty.pool.NullChannelPool;
-import com.mastfrog.netty.pool.ReleaseOnCloseChannelPool;
-import com.mastfrog.netty.pool.hacks.ChannelPoolChannelInitializer;
-import com.mastfrog.netty.pool.hacks.HackFixedChannelPool;
-import com.mastfrog.netty.pool.hacks.HackSimpleChannelPool;
-import com.mastfrog.netty.pool.multi.ChannelPoolFactory;
-import com.mastfrog.netty.pool.multi.HostPortSsl;
-import com.mastfrog.netty.pool.multi.MultiHostChannelPool;
 import com.mastfrog.url.HostAndPort;
 import com.mastfrog.url.URL;
 import com.mastfrog.util.Checks;
 import com.mastfrog.util.Exceptions;
 import com.mastfrog.util.thread.Receiver;
 import io.netty.bootstrap.Bootstrap;
-import io.netty.buffer.ByteBuf;
+import io.netty.bootstrap.ChannelFactory;
 import io.netty.buffer.ByteBufAllocator;
 import io.netty.buffer.PooledByteBufAllocator;
 import io.netty.channel.Channel;
 import io.netty.channel.ChannelFuture;
 import io.netty.channel.ChannelFutureListener;
 import io.netty.channel.ChannelOption;
+import io.netty.channel.EventLoop;
 import io.netty.channel.nio.NioEventLoopGroup;
-<<<<<<< HEAD
-import io.netty.channel.pool.ChannelPool;
-import io.netty.channel.pool.ChannelPoolHandler;
 import io.netty.channel.socket.nio.NioSocketChannel;
-=======
->>>>>>> 0907611d
 import io.netty.handler.codec.http.DefaultFullHttpRequest;
-import io.netty.handler.codec.http.DefaultHttpContent;
 import io.netty.handler.codec.http.DefaultHttpRequest;
-import io.netty.handler.codec.http.DefaultLastHttpContent;
 import io.netty.handler.codec.http.FullHttpRequest;
-import io.netty.handler.codec.http.HttpContent;
-import io.netty.handler.codec.http.HttpHeaderNames;
+import io.netty.handler.codec.http.HttpHeaders;
 import io.netty.handler.codec.http.HttpMethod;
 import io.netty.handler.codec.http.HttpRequest;
 import io.netty.handler.codec.http.HttpResponse;
-import io.netty.handler.codec.http.HttpResponseStatus;
 import io.netty.handler.ssl.SslContext;
-import io.netty.resolver.AddressResolverGroup;
 import io.netty.util.AttributeKey;
 import io.netty.util.IllegalReferenceCountException;
-<<<<<<< HEAD
-import io.netty.util.concurrent.DefaultPromise;
-import io.netty.util.concurrent.Future;
-import io.netty.util.concurrent.GenericFutureListener;
-import io.netty.util.concurrent.Promise;
 import java.io.IOException;
-=======
->>>>>>> 0907611d
 import java.net.ConnectException;
+import java.nio.channels.SocketChannel;
 import java.util.Collections;
 import java.util.List;
 import java.util.Map;
 import java.util.Set;
 import java.util.Timer;
 import java.util.TimerTask;
-import java.util.concurrent.CancellationException;
 import java.util.concurrent.ThreadFactory;
 import java.util.concurrent.TimeUnit;
 import java.util.concurrent.TimeoutException;
 import java.util.concurrent.atomic.AtomicBoolean;
-<<<<<<< HEAD
-=======
+import javax.net.ssl.SSLContext;
 import java.util.concurrent.atomic.AtomicReference;
->>>>>>> 0907611d
 import org.joda.time.Duration;
 
 /**
@@ -185,31 +157,19 @@
     private final int connectionPoolSize;
     private final MultiHostChannelPool connectionPools;
     private final MessageHandlerImpl handler;
-<<<<<<< HEAD
-    private final ByteBufAllocator allocator;
-=======
     private final AddressResolverGroup<?> resolver;
     private final NioChannelFactory channelFactory = new NioChannelFactory();
->>>>>>> 0907611d
-
-    /**
-     * Creates an HTTP client with some reasonable defaults. Use
-     * <code>HttpClient.builder()</code> to customize.
-     */
+
     public HttpClient() {
-<<<<<<< HEAD
-        this(false, 128 * 1024, 12, 8192, 16383, true, null, Collections.<RequestInterceptor>emptyList(), Collections.<ChannelOptionSetting<?>>emptyList(), true, null, null, null, 0, PooledByteBufAllocator.DEFAULT);
-=======
         this(false, 128 * 1024, 12, 8192, 16383, true, null,
                 Collections.<RequestInterceptor>emptyList(),
                 Collections.<ChannelOptionSetting<?>>emptyList(),
                 true, null, null, null, null, null, -1);
->>>>>>> 0907611d
     }
 
     /**
      * Create a new HTTP client; prefer HttpClient.builder() where possible, as
-     * that is much simpler.HttpClientBuilder will remain backward compatible;
+     * that is much simpler. HttpClientBuilder will remain backward compatible;
      * this constructor may be changed if new parameters are needed (all state
      * of an HTTP client is immutable and must be passed to the constructor).
      *
@@ -231,13 +191,10 @@
      * appropriate; may be null.
      * @param timeout Maximum time a connection will be open; may be null to
      * keep open indefinitely.
-     * @param sslContext Ssl context for secure connections. May be null.
-<<<<<<< HEAD
-     * @param connectionPoolSize - 0 for unlimited size, -1 for don't use a
+      * @param connectionPoolSize - 0 for unlimited size, -1 for don't use a
      * connection pool, otherwise a number of connections <b>per host</b> that
      * should be maintained
-     * @param allocator
-=======
+    * @param sslContext Ssl context for secure connections. May be null.
      * @param resolver An alternate DNS resolver (may be null).
      * @param threadPool The thread pool to use - if null, a private one will be
      * created
@@ -245,25 +202,15 @@
      * encountered before the client considers itself in a redirect loop and
      * cancels the request (sending a cancelled event) If -1, the default of 15
      * will be used.
->>>>>>> 0907611d
-     * @param managers Trust managers for secure connections. May be empty for
-     * default trust manager.
      */
     public HttpClient(boolean compress, int maxChunkSize, int threads,
             int maxInitialLineLength, int maxHeadersSize, boolean followRedirects,
             String userAgent, List<RequestInterceptor> interceptors,
             Iterable<ChannelOptionSetting<?>> settings, boolean send100continue,
-<<<<<<< HEAD
-            CookieStore cookies, Duration timeout, SslContext sslContext,
-            int connectionPoolSize, ByteBufAllocator allocator) {
-        group = new NioEventLoopGroup(threads, new TF());
-=======
             CookieStore cookies, Duration timeout, SslContext sslContext, AddressResolverGroup<?> resolver,
-            NioEventLoopGroup threadPool, int maxRedirects) {
+            NioEventLoopGroup threadPool, int maxRedirects, int connectionPoolSize) {
         group = threadPool == null ? new NioEventLoopGroup(threads, new TF()) : threadPool;
->>>>>>> 0907611d
         this.compress = compress;
-        this.resolver = resolver;
         this.maxInitialLineLength = maxInitialLineLength;
         this.maxChunkSize = maxChunkSize;
         this.maxHeadersSize = maxHeadersSize;
@@ -271,61 +218,15 @@
         this.userAgent = userAgent;
         this.interceptors = interceptors == null ? Collections.<RequestInterceptor>emptyList()
                 : new ImmutableList.Builder<RequestInterceptor>()
-                        .addAll(interceptors).build();
+                .addAll(interceptors).build();
         this.settings = settings == null ? Collections.<ChannelOptionSetting<?>>emptySet() : settings;
         this.send100continue = send100continue;
         this.cookies = cookies;
         this.timeout = timeout;
-<<<<<<< HEAD
-        this.handler = new MessageHandlerImpl(followRedirects, this);
-        sslBootstraps = new SslBootstrapCache(group, this.timeout, sslContext, this.handler, this.maxChunkSize, this.maxInitialLineLength, this.maxHeadersSize, this.compress, this.settings);
-        this.connectionPoolSize = connectionPoolSize;
-        if (connectionPoolSize < -1) {
-            throw new IllegalArgumentException("Invalid connection pool size: " + connectionPoolSize);
-        }
-        this.allocator = allocator;
-        connectionPools = new MultiHostChannelPool(new Pools());
-    }
-
-    private class Pools extends ChannelPoolFactory implements ChannelPoolHandler {
-
-        @Override
-        public ChannelPool newPool(HostPortSsl host) {
-            Bootstrap bootstrap = host.ssl() ? startSsl(host.hostAndPort()) : start(host.hostAndPort());
-            ChannelPoolChannelInitializer init = new ChannelPoolChannelInitializer.HostPortPoolChannelInitializer(host.host().toString(), host.port().intValue());
-            switch (connectionPoolSize) {
-                case 0:
-                    System.out.println("USE NULL CHANNEL POOL");
-                    return new NullChannelPool(init, bootstrap, this);
-                case -1:
-                    System.out.println("USE SIMPLE CHANNEL POOL");
-                    return new ReleaseOnCloseChannelPool(new HackSimpleChannelPool(bootstrap, this, init));
-                default:
-                    System.out.println("USE FIXED CHANNEL POOL");
-                    return new ReleaseOnCloseChannelPool(new HackFixedChannelPool(bootstrap, this, connectionPoolSize, init));
-            }
-        }
-
-        @Override
-        public void channelReleased(Channel ch) throws Exception {
-            System.out.println("Pool channel released " + ch.remoteAddress());
-        }
-
-        @Override
-        public void channelAcquired(Channel ch) throws Exception {
-            System.out.println("Pool channel acquired " + ch.remoteAddress());
-        }
-
-        @Override
-        public void channelCreated(Channel ch) throws Exception {
-            System.out.println("Pool channel created " + ch.remoteAddress());
-        }
-=======
         this.handler = new MessageHandlerImpl(followRedirects, this, maxRedirects);
         sslBootstraps = new SslBootstrapCache(group, this.timeout, sslContext, this.handler,
                 this.maxChunkSize, this.maxInitialLineLength, this.maxHeadersSize, this.compress,
                 this.settings, resolver, channelFactory);
->>>>>>> 0907611d
     }
 
     private static class TF implements ThreadFactory {
@@ -338,7 +239,6 @@
             t.setDaemon(true);
             return t;
         }
-
     }
 
     /**
@@ -421,7 +321,7 @@
                     handler, null, false, maxChunkSize, maxInitialLineLength, maxHeadersSize, compress)
             );
             bootstrap.option(ChannelOption.TCP_NODELAY, true);
-            bootstrap.option(ChannelOption.ALLOCATOR, allocator);
+            bootstrap.option(ChannelOption.ALLOCATOR, PooledByteBufAllocator.DEFAULT);
             bootstrap.option(ChannelOption.SO_REUSEADDR, false);
             if (timeout != null) {
                 bootstrap.option(ChannelOption.CONNECT_TIMEOUT_MILLIS, (int) timeout.getMillis());
@@ -560,7 +460,6 @@
     }
 
     private static class NoStackTimeoutException extends TimeoutException {
-
         // Minor optimization - creating the stack trace is expensive if
         // the stack is deep
         NoStackTimeoutException(String msg) {
@@ -571,7 +470,7 @@
         public StackTraceElement[] getStackTrace() {
             return new StackTraceElement[0];
         }
-
+        
         @Override
         public synchronized Throwable fillInStackTrace() {
             return this;
@@ -597,35 +496,18 @@
         if (!url.isValid() && url.getProblems() != null) {
             url.getProblems().throwIfFatalPresent("Invalid URL");
         }
-        // Allow any interceptors to amend or even replace the
-        // request
-        for (RequestInterceptor i : interceptors) {
-            rq = i.intercept(rq);
-        }
-        final HttpRequest req = rq;
         try {
-<<<<<<< HEAD
+            // Allow any interceptors to amend or even replace the
+            // request
             for (RequestInterceptor i : interceptors) {
                 rq = i.intercept(rq);
             }
             final HttpRequest req = rq;
-            Bootstrap bootstrap;
-            HostPortSsl hostKey = new HostPortSsl(url.getHostAndPort(), url.getProtocol().isSecure());
-            if (url.getProtocol().isSecure()) {
-                bootstrap = startSsl(hostKey.hostAndPort());
-            } else {
-                bootstrap = start(hostKey.hostAndPort());
-            }
-            if (!url.isValid()) {
-                throw new IllegalArgumentException(url.getProblems() + "");
-            }
-            TimeoutTimerTask tt = null;
-=======
+        try {
             Bootstrap bootstrap = url.getProtocol().isSecure() ? startSsl(url.getHostAndPort())
                     : start(url.getHostAndPort());
             TimeoutTimerTask timerTask = null;
             boolean newRequest = info == null;
->>>>>>> 0907611d
             if (info == null) {
                 info = new RequestInfo(url, req, cancelled, handle, r, timeout, timerTask, noAggregate, chunked);
                 if (timeout != null) {
@@ -641,7 +523,6 @@
             }
             handle.event(new State.Connecting());
             //XXX who is escaping this?
-<<<<<<< HEAD
             req.setUri(req.getUri().replaceAll("%5f", "_"));
             final TimeoutTimerTask ft = tt;
             final RequestInfo requestInfo = info;
@@ -654,13 +535,6 @@
                     System.out.println("POOL SET CHANNEL TO " + channel.getClass().getName());
                     channel.attr(KEY).set(requestInfo);
                     return super.trySuccess(channel);
-=======
-            req.setUri(req.uri().replaceAll("%5f", "_"));
-            ChannelFuture fut = bootstrap.connect(url.getHost().toString(), url.getPort().intValue());
-            theChannel.set(fut.channel());
-            if (timerTask != null) {
-                fut.channel().closeFuture().addListener(timerTask);
->>>>>>> 0907611d
             }
 
                 @Override
@@ -695,11 +569,20 @@
                     }
                     channel.attr(KEY).set(requestInfo);
                     handle.setFuture(future);
+
+
+            ChannelFuture fut = bootstrap.connect(url.getHost().toString(), url.getPort().intValue());
+            theChannel.set(fut.channel());
+            if (timerTask != null) {
+                fut.channel().closeFuture().addListener(timerTask);
+            }
+            fut.channel().attr(KEY).set(info);
+            handle.setFuture(fut);
             if (!monitors.isEmpty()) {
                 for (ActivityMonitor m : monitors) {
                     m.onStartRequest(url);
                 }
-                        channel.closeFuture().addListener(new AdapterCloseNotifier(url));
+                fut.channel().closeFuture().addListener(new AdapterCloseNotifier(url));
             }
             if (newRequest && r != null) {
                 handle.on(State.Error.class, new Receiver<Throwable>() {
@@ -716,10 +599,10 @@
                 });
             }
 
-                    future.addListener(new GenericFutureListener<Future<Channel>>() {
+            fut.addListener(new ChannelFutureListener() {
 
                 @Override
-                        public void operationComplete(Future<Channel> future) throws Exception {
+                public void operationComplete(ChannelFuture future) throws Exception {
                     if (!future.isSuccess()) {
                         Throwable cause = future.cause();
                         if (cause == null) {
@@ -731,77 +614,27 @@
 //                        }
                         cancelled.set(true);
                     }
-                            Channel channel = future.getNow();
                     if (cancelled.get()) {
                         future.cancel(true);
-                                if (channel != null && channel.isOpen()) {
-                                    channel.close();
+                        if (future.channel().isOpen()) {
+                            future.channel().close();
                         }
                         for (ActivityMonitor m : monitors) {
                             m.onEndRequest(url);
                         }
                         return;
                     }
-                            handle.event(new State.Connected(channel));
+                    handle.event(new State.Connected(future.channel()));
                     handle.event(new State.SendRequest(req));
-                            ChannelFuture fut = channel.writeAndFlush(req);
-                            fut.addListener(new ChannelFutureListener() {
+                    future = future.channel().writeAndFlush(req);
+                    future.addListener(new ChannelFutureListener() {
 
                         @Override
-                        public void operationComplete(final ChannelFuture future) throws Exception {
+                        public void operationComplete(ChannelFuture future) throws Exception {
                             if (cancelled.get()) {
                                 future.cancel(true);
                                 future.channel().close();
                             }
-                            if (chunked != null) {
-                                handle.on(State.HeadersReceived.class, new Receiver<HttpResponse>() {
-                                    boolean first = true;
-
-                                    @Override
-                                    public void receive(HttpResponse object) {
-                                        if (first && (HttpResponseStatus.CONTINUE.equals(object.status()) || !send100continue)) {
-                                            first = false;
-                                            ChannelFutureListener flusher = new ChannelFutureListener() {
-                                                int count = 0;
-
-                                                @Override
-                                                public void operationComplete(ChannelFuture f) throws Exception {
-                                                    if (cancelled.get()) {
-                                                        if (f != null) {
-                                                            f.cancel(true);
-                                                            f.channel().close();
-                                                            return;
-                                                        } else {
-                                                            future.cancel(true);
-                                                            future.channel().close();
-                                                        }
-                                                    }
-                                                    if (f != null && f.cause() != null) {
-                                                        handle.event(new State.Error(f.cause()));
-                                                        f.channel().close();
-                                                    }
-                                                    Channel ch = f == null ? future.channel() : f.channel();
-                                                    Object chunk = chunked.nextChunk(count++);
-                                                    if (chunk != null) {
-                                                        if (chunk instanceof ByteBuf) {
-                                                            chunk = new DefaultHttpContent((ByteBuf) chunk);
-                                                        }
-                                                        ch.writeAndFlush(chunk).addListener(this);
-                                                    } else {
-                                                        ch.writeAndFlush(new DefaultLastHttpContent());
-                                                        handle.event(new State.AwaitingResponse());
-                                                    }
-                                                }
-                                            };
-                                            try {
-                                                flusher.operationComplete(null);
-                                            } catch (Exception ex) {
-                                                Exceptions.chuck(ex);
-                                            }
-                                        }
-                                    }
-                                });
-                            }
                             handle.event(new State.AwaitingResponse());
                         }
 
@@ -811,12 +644,22 @@
                 }
             });
         } catch (Exception ex) {
-            Channel ch = theChannel.get();
-            cancelled.set(true);
-            if (ch != null && ch.isRegistered() && ch.isOpen()) {
-                ch.close();
-            }
             Exceptions.chuck(ex);
+        }
+    }
+
+    static final class NioChannelFactory implements ChannelFactory<NioSocketChannel> {
+
+        public NioSocketChannel newChannel() {
+            try {
+                return new NioSocketChannel(SocketChannel.open());
+            } catch (IOException ioe) {
+                return Exceptions.chuck(ioe);
+            }
+        }
+
+        public Channel newChannel(EventLoop eventLoop) {
+            return newChannel();
         }
     }
 
@@ -833,7 +676,7 @@
             store.extract(headerContainer.headers());
         }
     }
-
+    
     private ByteBufAllocator alloc() {
         for (ChannelOptionSetting<?> setting : this.settings) {
             if (setting.option().equals(ChannelOption.ALLOCATOR)) {
