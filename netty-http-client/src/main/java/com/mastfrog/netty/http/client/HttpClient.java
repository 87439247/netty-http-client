--- conflicted
+++ resolved
@@ -317,28 +317,8 @@
     }
 
     @SuppressWarnings("unchecked")
-<<<<<<< HEAD
-    private synchronized Bootstrap startSsl() {
-        if (bootstrapSsl == null) {
-            bootstrapSsl = new Bootstrap();
-            bootstrapSsl.group(group);
-            bootstrapSsl.handler(new Initializer(new MessageHandlerImpl(followRedirects, this), sslContext, true, maxChunkSize, maxInitialLineLength, maxHeadersSize, compress, managers));
-            bootstrapSsl.option(ChannelOption.TCP_NODELAY, true);
-            bootstrapSsl.option(ChannelOption.SO_REUSEADDR, false);
-            bootstrapSsl.option(ChannelOption.ALLOCATOR, PooledByteBufAllocator.DEFAULT);
-            if (timeout != null) {
-                bootstrapSsl.option(ChannelOption.CONNECT_TIMEOUT_MILLIS, (int) timeout.getMillis());
-            }
-            for (ChannelOptionSetting<?> setting : settings) {
-                option(bootstrapSsl, setting);
-            }
-            bootstrapSsl.channelFactory(new NioChannelFactory());
-        }
-        return bootstrapSsl;
-=======
     private synchronized Bootstrap startSsl(HostAndPort hostAndPort) {
         return sslBootstraps.sslBootstrap(hostAndPort);
->>>>>>> 3cdb530c
     }
 
     /**
