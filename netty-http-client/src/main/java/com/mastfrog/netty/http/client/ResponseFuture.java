--- conflicted
+++ resolved
@@ -25,13 +25,10 @@
 
 import com.mastfrog.util.Checks;
 import com.mastfrog.util.thread.Receiver;
-<<<<<<< HEAD
+import io.netty.channel.ChannelFuture;
 import io.netty.channel.Channel;
 import io.netty.util.concurrent.Future;
-=======
-import io.netty.channel.ChannelFuture;
 import java.util.HashSet;
->>>>>>> 0907611d
 import java.util.List;
 import java.util.Set;
 import java.util.concurrent.CopyOnWriteArrayList;
@@ -114,7 +111,7 @@
 //        System.out.println("onTimeout");
         cancel(dur);
     }
-
+    
     /**
      * Cancel the associated request. This will make a best-effort, but cannot
      * guarantee, that no state changes will be fired after the final Cancelled.
@@ -124,7 +121,7 @@
     public boolean cancel() {
         return cancel(null);
     }
-
+    
     boolean cancel(Duration forTimeout) {
         // We need to send the timeout event before setting the cancelled flag
         if (forTimeout != null && !cancelled.get()) {
@@ -136,9 +133,9 @@
                 Future<Channel> fut = future;
                 if (fut != null) {
                     Channel channel = fut.getNow();
-                    if (fut != null) {
-                        fut.cancel(true);
-                    }
+                if (fut != null) {
+                    fut.cancel(true);
+                }
                     if (channel != null && channel.isOpen()) {
                         channel.close();
                     }
@@ -152,7 +149,7 @@
         }
         return result;
     }
-
+    
     private volatile Throwable error;
 
     /**
@@ -167,13 +164,12 @@
         }
         return this;
     }
-
+    
     public final StateType lastState() {
         return lastState.get();
     }
 
     private AtomicReference<StateType> lastState = new AtomicReference<StateType>();
-
     @SuppressWarnings("unchecked")
     <T> void event(State<T> state) {
         Checks.notNull("state", state);
@@ -181,8 +177,8 @@
         try {
             if ((state instanceof State.Error && cancelled.get()) || (state instanceof State.Timeout && cancelled.get())) {
                 if (!(state.get() instanceof RedirectException)) {
-//                    System.err.println("Suppressing error after cancel");
-                    return;
+//                System.err.println("Suppressing error after cancel");
+                return;
                 } else if (state.get() instanceof RedirectException && ((RedirectException)state.get()).kind() == RedirectException.Kind.INVALID_REDIRECT_URL) {
                     return;
                 }
