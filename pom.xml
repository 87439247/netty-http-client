<?xml version="1.0"?>
<project xmlns="http://maven.apache.org/POM/4.0.0" xmlns:xsi="http://www.w3.org/2001/XMLSchema-instance" xsi:schemaLocation="http://maven.apache.org/POM/4.0.0 http://maven.apache.org/xsd/maven-4.0.0.xsd">
    <modelVersion>4.0.0</modelVersion>
    <parent>
        <groupId>com.mastfrog</groupId>
        <artifactId>mastfrog-parent</artifactId>
        <version>1.7.0-dev</version>
        <relativePath/>
    </parent>
    <artifactId>netty-http-client-modules</artifactId>
    <name>Netty Http Client (modules)</name>
    <packaging>pom</packaging>
    <modules>
        <module>netty-http-client</module>
        <module>netty-http-test-harness</module>
        <module>netty-http-client-tests</module>
<<<<<<< HEAD
        <module>netty-connection-pools</module>
=======
        <module>tiny-http-server</module>
>>>>>>> 0907611d
    </modules>
    <url>https://github.com/timboudreau/netty-http-client</url>
    <scm>
        <url>https://github.com/timboudreau/netty-http-client</url>
        <connection>scm:git:https://github.com/timboudreau/netty-http-client.git</connection>
        <developerConnection>git@github.com/timboudreau/netty-http-client.git</developerConnection>
    </scm>
    <licenses>
        <license>
            <name>MIT</name>
            <url>http://opensource.org/licenses/MIT</url>
        </license>
    </licenses>
    <developers>
        <developer>
            <name>Tim Boudreau</name>
            <email>tim@timboudreau.com</email>
            <url>https://timboudreau.com</url>
        </developer>
    </developers>
</project><|MERGE_RESOLUTION|>--- conflicted
+++ resolved
@@ -4,7 +4,7 @@
     <parent>
         <groupId>com.mastfrog</groupId>
         <artifactId>mastfrog-parent</artifactId>
-        <version>1.7.0-dev</version>
+        <version>1.6.5</version>
         <relativePath/>
     </parent>
     <artifactId>netty-http-client-modules</artifactId>
@@ -14,11 +14,8 @@
         <module>netty-http-client</module>
         <module>netty-http-test-harness</module>
         <module>netty-http-client-tests</module>
-<<<<<<< HEAD
         <module>netty-connection-pools</module>
-=======
         <module>tiny-http-server</module>
->>>>>>> 0907611d
     </modules>
     <url>https://github.com/timboudreau/netty-http-client</url>
     <scm>
