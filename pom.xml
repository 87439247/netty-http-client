--- conflicted
+++ resolved
@@ -4,11 +4,7 @@
     <parent>
         <groupId>com.mastfrog</groupId>
         <artifactId>mastfrog-parent</artifactId>
-<<<<<<< HEAD
-        <version>1.4.16</version>
-=======
         <version>1.5.2</version>
->>>>>>> e5fdec24
         <relativePath/>
     </parent>
     <artifactId>netty-http-client-modules</artifactId>
