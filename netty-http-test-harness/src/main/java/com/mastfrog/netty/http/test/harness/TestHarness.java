package com.mastfrog.netty.http.test.harness;

import com.fasterxml.jackson.core.JsonParseException;
import com.fasterxml.jackson.databind.JsonMappingException;
import com.fasterxml.jackson.databind.ObjectMapper;
import com.google.common.collect.Sets;
import com.google.common.net.MediaType;
import com.google.inject.Inject;
import com.google.inject.Singleton;
import com.mastfrog.acteur.util.ErrorInterceptor;
import com.mastfrog.acteur.headers.HeaderValueType;
import com.mastfrog.acteur.headers.Headers;
import static com.mastfrog.acteur.headers.Headers.SET_COOKIE_B;
import com.mastfrog.acteur.headers.Method;
import com.mastfrog.acteur.util.Server;
import com.mastfrog.acteur.util.ServerControl;
import com.mastfrog.giulius.ShutdownHookRegistry;
import com.mastfrog.netty.http.client.CookieStore;
import com.mastfrog.netty.http.client.HttpClient;
import com.mastfrog.netty.http.client.HttpRequestBuilder;
import com.mastfrog.netty.http.client.ResponseFuture;
import com.mastfrog.netty.http.client.ResponseHandler;
import com.mastfrog.netty.http.client.State;
import com.mastfrog.netty.http.client.StateType;
import static com.mastfrog.netty.http.client.StateType.Cancelled;
import static com.mastfrog.netty.http.client.StateType.Closed;
import static com.mastfrog.netty.http.client.StateType.ContentReceived;
import static com.mastfrog.netty.http.client.StateType.Error;
import static com.mastfrog.netty.http.client.StateType.Finished;
import static com.mastfrog.netty.http.client.StateType.FullContentReceived;
import static com.mastfrog.netty.http.client.StateType.HeadersReceived;
import com.mastfrog.settings.Settings;
import com.mastfrog.url.Protocol;
import com.mastfrog.url.URL;
import com.mastfrog.util.thread.Receiver;
import io.netty.buffer.ByteBuf;
import io.netty.buffer.ByteBufInputStream;
import io.netty.handler.codec.http.DefaultHttpHeaders;
import io.netty.handler.codec.http.HttpHeaders;
import io.netty.handler.codec.http.HttpResponse;
import io.netty.handler.codec.http.HttpResponseStatus;
import java.io.IOException;
import java.io.UnsupportedEncodingException;
import java.lang.reflect.Array;
import java.net.DatagramSocket;
import java.net.ServerSocket;
import java.util.Collections;
import java.util.Map;
import java.util.Objects;
import java.util.Random;
import java.util.Set;
import java.util.concurrent.CountDownLatch;
import java.util.concurrent.TimeUnit;
import java.util.concurrent.atomic.AtomicReference;
import org.joda.time.Duration;
import static org.junit.Assert.assertEquals;
import static org.junit.Assert.assertFalse;
import static org.junit.Assert.assertNotEquals;
import static org.junit.Assert.assertNotNull;
import static org.junit.Assert.assertTrue;
import com.mastfrog.util.Exceptions;
import io.netty.handler.codec.http.Cookie;
import java.util.ArrayList;
import java.util.Date;
import java.util.EnumMap;
import java.util.List;
import java.util.concurrent.atomic.AtomicBoolean;
import java.util.concurrent.atomic.AtomicInteger;
import static org.junit.Assert.fail;

/**
 * A general purpose test harness for Web applications. Note: Your module should
 * <pre>
 * bind(ErrorHandler.class).to(TestHarness.class);
 * </pre> to ensure that server-side exceptions are thrown when you call
 * <code>CallHandler.throwIfError()</code>
 *
 * @author Tim Boudreau
 */
@Singleton
public class TestHarness implements ErrorInterceptor {

    private final Server server;
    private final HttpClient client;
    private final int port;
    private final ObjectMapper mapper;

    public TestHarness(Server server, Settings settings, ShutdownHookRegistry reg, HttpClient client) throws IOException {
        this(server, settings, reg, client, new ObjectMapper());
    }

    @Inject
    public TestHarness(Server server, Settings settings, ShutdownHookRegistry reg, HttpClient client, ObjectMapper mapper) throws IOException {
        this.server = server;
        port = settings.getInt("testPort", findPort());
        this.client = client;
        if (reg != null) {
            reg.add(new Shutdown());
        }
        this.mapper = mapper;
    }

    public HttpClient client() {
        return client;
    }

    /**
     * Constructor for manual construction
     *
     * @param port The port
     * @param client An http client
     */
    public TestHarness(int port, HttpClient client, ObjectMapper mapper) {
        this.server = new Fake(port);
        this.port = port;
        this.client = client;
        this.mapper = mapper == null ? new ObjectMapper() : mapper;
    }

    public Server getServer() {
        return server;
    }

    private int findPort() {
        Random r = new Random(System.currentTimeMillis());
        int port;
        do {
            port = r.nextInt(4000) + 4000;
        } while (!available(port));
        return port;
    }

    private boolean available(int port) {
        ServerSocket ss = null;
        DatagramSocket ds = null;
        try {
            ss = new ServerSocket(port);
            ss.setReuseAddress(true);
            ds = new DatagramSocket(port);
            ds.setReuseAddress(true);
            return true;
        } catch (IOException e) {
        } finally {
            if (ds != null) {
                ds.close();
            }
            if (ss != null) {
                try {
                    ss.close();
                } catch (IOException e) {
                    /* should not be thrown */
                }
            }
        }
        return false;
    }

    public int getPort() {
        return port;
    }

    private static Throwable err;

    @Override
    public void onError(Throwable err) {
        this.err = err;
    }

    public static void throwIfError() throws Throwable {
        Throwable old = err;
        err = null;
        if (old != null) {
            throw old;
        }
    }

    private class Shutdown implements Runnable {

        @Override
        public void run() {
            client.shutdown();
            try {
                if (serverStart != null) {
                    serverStart.shutdown(true);
                }
            } catch (Exception ex) {
                Exceptions.printStackTrace(ex);
            }
        }
    }

    public TestRequestBuilder get(String... pathElements) {
        return request(Method.GET, pathElements);
    }

    public TestRequestBuilder put(String... pathElements) {
        return request(Method.PUT, pathElements);
    }

    public TestRequestBuilder post(String... pathElements) {
        return request(Method.POST, pathElements);
    }

    public TestRequestBuilder delete(String... pathElements) {
        return request(Method.DELETE, pathElements);
    }

    public TestRequestBuilder options(String... pathElements) {
        return request(Method.OPTIONS, pathElements);
    }

    public TestRequestBuilder head(String... pathElements) {
        return request(Method.HEAD, pathElements);
    }

    public TestRequestBuilder trace(String... pathElements) {
        return request(Method.TRACE, pathElements);
    }

    private volatile ServerControl serverStart;

    public TestRequestBuilder request(Method m, String... pathElements) {
        if (serverStart == null) {
            synchronized (this) {
                if (serverStart == null) {
                    try {
                        serverStart = server.start(port);
                    } catch (IOException ex) {
                        Exceptions.chuck(ex);
                    }
                }
            }
        }
        TestRequestBuilder result = new TestRequestBuilder(client.request(m).setHost("localhost").setPort(server.getPort()), mapper);
        for (String el : pathElements) {
            String[] parts = el.split("/");
            for (String part : parts) {
                if (part.isEmpty()) {
                    continue;
                }
                result.addPathElement(part);
            }
        }
        return result;
    }

    public static class TestRequestBuilder implements HttpRequestBuilder {

        private final HttpRequestBuilder bldr;
        private Duration timeout = Duration.standardSeconds(10);
        private final ObjectMapper mapper;

        TestRequestBuilder(HttpRequestBuilder bldr, ObjectMapper mapper) {
            this.bldr = bldr;
            this.mapper = mapper;
        }

        @Override
        public HttpRequestBuilder dontAggregateResponse() {
            bldr.dontAggregateResponse();
            return this;
        }

        public TestRequestBuilder setTimeout(Duration dur) {
            assertNotNull(dur);
            this.timeout = dur;
            return this;
        }

        public TestRequestBuilder setCookieStore(CookieStore store) {
            bldr.setCookieStore(store);
            return this;
        }

        @Override
        public <T> TestRequestBuilder addHeader(HeaderValueType<T> type, T value) {
            bldr.addHeader(type, value);
            return this;
        }

        @Override
        public TestRequestBuilder addPathElement(String element) {
            bldr.addPathElement(element);
            return this;
        }

        @Override
        public TestRequestBuilder addQueryPair(String key, String value) {
            bldr.addQueryPair(key, value);
            return this;
        }

        @Override
        public TestRequestBuilder setAnchor(String anchor) {
            bldr.setAnchor(anchor);
            return this;
        }

        @Override
        public TestRequestBuilder setHost(String host) {
            bldr.setHost(host);
            return this;
        }

        @Override
        public TestRequestBuilder setPath(String path) {
            bldr.setPath(path);
            return this;
        }

        @Override
        public TestRequestBuilder setPort(int port) {
            bldr.setPort(port);
            return this;
        }

        @Override
        public TestRequestBuilder setProtocol(Protocol protocol) {
            bldr.setProtocol(protocol);
            return this;
        }

        @Override
        public TestRequestBuilder setURL(URL url) {
            bldr.setURL(url);
            return this;
        }

        @Override
        public TestRequestBuilder setURL(String url) {
            bldr.setURL(url);
            return this;
        }

        @Override
        public TestRequestBuilder setUserName(String userName) {
            bldr.setUserName(userName);
            return this;
        }

        @Override
        public TestRequestBuilder setPassword(String password) {
            bldr.setPassword(password);
            return this;
        }

        @Override
        public TestRequestBuilder basicAuthentication(String username, String password) {
            bldr.basicAuthentication(username, password);
            return this;
        }

        private ResponseFuture future;

        @Override
        public ResponseFuture execute(ResponseHandler<?> response) {
            return future = bldr.execute(response);
        }

        @Override
        public ResponseFuture execute() {
            return future = bldr.execute();
        }

        @Override
        public TestRequestBuilder setBody(Object o, MediaType contentType) throws IOException {
            if (o != null && !(o instanceof CharSequence)) {
                // The HttpClient does not have our object mapper
                o = mapper.writeValueAsString(o);
            }
            bldr.setBody(o, contentType);
            return this;
        }

        @Override
        public <T> TestRequestBuilder on(Class<? extends State<T>> event, Receiver<T> r) {
            bldr.on(event, r);
            return this;
        }

        @Override
        public <T> TestRequestBuilder on(StateType event, Receiver<T> r) {
            bldr.on(event, r);
            return this;
        }

        @Override
        public TestRequestBuilder onEvent(Receiver<State<?>> r) {
            bldr.onEvent(r);
            return this;
        }

        @Override
        public URL toURL() {
            return bldr.toURL();
        }

        private boolean log;

        public TestRequestBuilder log() {
            this.log = true;
            return this;
        }

        public CallResult go() {
            CallResultImpl impl = new CallResultImpl(toURL(), timeout, log, mapper);
            onEvent(impl);
            impl.future = execute();
            return impl;
        }

        @Override
        public HttpRequestBuilder noHostHeader() {
            bldr.noHostHeader();
            return this;
        }

        @Override
        public HttpRequestBuilder noConnectionHeader() {
            bldr.noConnectionHeader();
            return this;
        }

        @Override
        public HttpRequestBuilder noDateHeader() {
            bldr.noDateHeader();
            return this;
        }
    }

    private static final class CallResultImpl extends Receiver<State<?>> implements CallResult, Runnable {

        private final URL url;
        private final Set<StateType> states = Sets.newCopyOnWriteArraySet();
        private final AtomicReference<HttpResponseStatus> status = new AtomicReference<>();
        private final AtomicReference<HttpHeaders> headers = new AtomicReference<>();
        private final AtomicReference<ByteBuf> content = new AtomicReference<>();
        private volatile ResponseFuture future;
        private Throwable err;
        private final Map<StateType, NamedLatch> latches = Collections.synchronizedMap(new EnumMap<StateType, NamedLatch>(StateType.class));
        private final Duration timeout;
        private final ObjectMapper mapper;

        private CallResultImpl(URL toURL, Duration timeout, boolean log, ObjectMapper mapper) {
            this.log = log;
            this.url = toURL;
            for (StateType type : StateType.values()) {
                latches.put(type, new NamedLatch(type.name()));
            }
            // Ensure latches are triggered if an event that logically comes after their event is triggered,
            // or on cancel or failure
            setupDependencies();

            this.timeout = timeout;
            this.mapper = mapper;
        }

        private void setupDependencies() {
<<<<<<< HEAD
            depend(Closed, HeadersReceived, ContentReceived, FullContentReceived);
            depend(ContentReceived, HeadersReceived);
            depend(FullContentReceived, HeadersReceived, ContentReceived);
            depend(Finished, HeadersReceived, ContentReceived, FullContentReceived, Closed);
=======
            depend(Closed, HeadersReceived, ContentReceived, FullContentReceived, Error);
            depend(ContentReceived, HeadersReceived);
            depend(FullContentReceived, HeadersReceived, ContentReceived, Error);
            depend(Finished, HeadersReceived, ContentReceived, FullContentReceived, Closed, Error);
>>>>>>> 89a45a46
            depend(Cancelled, StateType.values());
            depend(Error, StateType.values());
            depend(FullContentReceived, HeadersReceived, ContentReceived);
        }

        private void depend(StateType trigger, StateType... types) {
            NamedLatch triggerLatch = latches.get(trigger);
            triggerLatch.others = latchesFor(trigger, types);
        }

        private NamedLatch[] latchesFor(StateType exclude, StateType... types) {
            List<NamedLatch> result = new ArrayList<>();
            for (StateType type : types) {
                if (type != exclude) {
                    result.add(latches.get(type));
                }
            }
            return result.toArray(new NamedLatch[result.size()]);
        }

        private String headersToString(HttpHeaders hdrs) {
            if (headers == null) {
                return "[null]";
            }
            StringBuilder sb = new StringBuilder();
            for (Map.Entry<String, String> e : hdrs.entries()) {
                sb.append(e.getKey()).append(':').append(' ').append(e.getValue()).append('\n');
            }
            return sb.toString();
        }

        public void cancel() {
            assertNotNull("Http call never made", future);
            future.cancel();
        }

        public StateType state() {
            return future == null ? null : future.lastState();
        }

        private final Thread mainThread = Thread.currentThread();
        private AtomicBoolean timedOut = new AtomicBoolean();
        private CountDownLatch timeoutWait = new CountDownLatch(1);

        public void run() {
            try {
                Thread.sleep(timeout.getMillis());
                timedOut.set(true);
                timeoutWait.countDown();
                if (!states.contains(StateType.Closed)) {
                    if (log) {
                        System.out.println("Cancelling request for timeout "
                                + timeout + " " + url.getPathAndQuery());
                    }
                    if (future != null) {
                        future.cancel();
                    }
                    mainThread.interrupt();
                }
            } catch (InterruptedException ex) {
                Exceptions.printStackTrace(ex);
            }
        }

        private boolean log;

        public void log() {
            log = true;
        }

        @Override
        public void receive(State<?> state) {
            if (log) {
                System.out.println(url.getPathAndQuery() + " - " + state.name() + " - " + state.get());
            }
            states.add(state.stateType());
            boolean updateState = true;
            switch (state.stateType()) {
                case Connected:
                    if (timeout.getMillis() != Long.MAX_VALUE) {
<<<<<<< HEAD
                        Thread t = new Thread(this);
                        t.setDaemon(true);
                        t.setName("Timeout thread for " + url.getPathAndQuery());
                        t.setPriority(Thread.NORM_PRIORITY - 1);
                        t.start();
=======
                    Thread t = new Thread(this);
                    t.setDaemon(true);
                    t.setName("Timeout thread for " + url.getPathAndQuery());
                    t.setPriority(Thread.NORM_PRIORITY - 1);
                    t.start();
>>>>>>> 89a45a46
                    }
                    break;
                case SendRequest:
                    State.SendRequest sr = (State.SendRequest) state;
                    if (log) {
                        System.out.println("SENT REQUEST " + headersToString(sr.get().headers()));
                    }
                    break;
                case Timeout:
                    if (log) {
                        System.out.println("TIMEOUT.");
                    }
                case Closed:
                    break;
                case Finished:
                case HeadersReceived:
                    HttpResponse hr = (HttpResponse) state.get();
                    HttpResponseStatus st = hr.getStatus();
                    if (HttpResponseStatus.CONTINUE.equals(st)) {
                        updateState = false;
                    }
                    setStatus(st);
                    setHeaders(hr.headers());
                    break;
                case FullContentReceived:
                    State.FullContentReceived full = (State.FullContentReceived) state;
                    setContent(full.get());
                    break;
                case Error:
                    this.err = (Throwable) state.get();
                    this.err.printStackTrace();
                    break;
            }
            if (updateState) {
                latches.get(state.stateType()).countDown();
            }
        }

        void await(StateType state) throws InterruptedException {
            if (states.contains(state)) {
                return;
            }
            await(latches.get(state));
        }

        void await(ResettableCountDownLatch latch) throws InterruptedException {
            if (log) {
                System.out.println("WAIT ON " + latch);
            }
            latch.await(timeout.getMillis(), TimeUnit.MILLISECONDS);
        }

        @Override
        public CallResult assertStateSeen(StateType type) throws InterruptedException {
            await(latches.get(type));
            assertTrue(type + " not in " + states, states.contains(type));
            return this;
        }

        @Override
        public CallResult assertCode(int code) throws Throwable {
            return assertStatus(HttpResponseStatus.valueOf(code));
        }

        private String contentAsString() throws UnsupportedEncodingException {
            ByteBuf buf = getContent();
            if (buf == null) {
                return null;
            }
            if (!buf.isReadable()) {
                return null;
            }
            buf.resetReaderIndex();
            byte[] b = new byte[buf.readableBytes()];
            buf.readBytes(b);
            buf.resetReaderIndex();
            return new String(b, "UTF-8");
        }

        public String content() throws UnsupportedEncodingException, InterruptedException {
            await(FullContentReceived);
            return contentAsString();
        }

        private ByteBuf getContent() {
            return content.get();
        }

        @Override
        public CallResult assertContentContains(String expected) throws Throwable {
            await(FullContentReceived);
            String s = contentAsString();
            assertNotNull("Content buffer not readable - expected '" + expected + "'", s);
            assertFalse("0 bytes content", s.isEmpty());
            assertTrue("Content does not contain '" + expected + "'", s.contains(expected));
            return this;
        }

        @Override
        public CallResult assertContent(String expected) throws Throwable {
            await(FullContentReceived);
            String s = contentAsString();
            assertNotNull("Content buffer not readable - expected '" + expected + "'", s);
            assertFalse("0 bytes content", s.isEmpty());
            assertEquals(expected, s);
            return this;
        }

        @Override
        public CallResult assertTimedOut() throws Throwable {
            timeoutWait.await(timeout.getMillis() * 2, TimeUnit.MILLISECONDS);
            assertTrue("Did not time out", timedOut.get());
            return this;
        }

        @Override
        public CallResult assertStatus(HttpResponseStatus status) throws Throwable {
            await(HeadersReceived);
            // Handle the case that the status is temporarily 100-CONTINUE - unless
            // we're asserting that that is the status, we want to wait until we get
            // the real response status, after the payload is sent
            if (!HttpResponseStatus.CONTINUE.equals(status)) {
                while (HttpResponseStatus.CONTINUE.equals(getStatus())) {
<<<<<<< HEAD
                    if (states.contains(StateType.Timeout)) {
                        throw new AssertionError("Timed out");
                    }
                    if (states.contains(StateType.Cancelled)) {
                        throw new AssertionError("Cancelled");
                    }
                    HttpResponseStatus currStatus = getStatus();
                    if (currStatus == null || HttpResponseStatus.CONTINUE.equals(currStatus)) {
                        latches.get(HeadersReceived).reset();
                        await(HeadersReceived);
                    } else if (!HttpResponseStatus.CONTINUE.equals(currStatus)) {
                        break;
                    }
                }
            }
            if (getStatus() == null) {
                if (states.contains(StateType.Timeout)) {
                    throw new AssertionError("Timed out");
                }
                if (states.contains(StateType.Cancelled)) {
                    throw new AssertionError("Cancelled");
                }
                System.out.println("AWAIT HEADERS RECEIVED AGAIN - states " + states);
                await(HeadersReceived);
            }
=======
                if (states.contains(StateType.Timeout)) {
                    throw new AssertionError("Timed out");
                }
                    if (states.contains(StateType.Cancelled)) {
                        throw new AssertionError("Cancelled");
            }
                    HttpResponseStatus currStatus = getStatus();
                    if (currStatus == null || HttpResponseStatus.CONTINUE.equals(currStatus)) {
                        latches.get(HeadersReceived).reset();
                        await(HeadersReceived);
                    } else if (!HttpResponseStatus.CONTINUE.equals(currStatus)) {
                        break;
            }
                }
            }
            if (getStatus() == null) {
                if (states.contains(StateType.Timeout)) {
                    throw new AssertionError("Timed out");
                }
                if (states.contains(StateType.Cancelled)) {
                    throw new AssertionError("Cancelled");
                }
                System.out.println("AWAIT HEADERS RECEIVED AGAIN - states " + states);
                await(HeadersReceived);
            }
>>>>>>> 89a45a46
            HttpResponseStatus actualStatus = getStatus();
            assertNotNull("Status never sent, expected " + status, actualStatus);
            if (!status.equals(actualStatus)) {
                throw new AssertionError("Expected " + status + " got " + actualStatus + ": " + content());
            }
            return this;
        }

        @Override
        public CallResult throwIfError() throws Throwable {
            TestHarness.throwIfError();
            await(latches.get(StateType.Error));
            if (err != null) {
                throw err;
            }
            if (future != null) {
                future.throwIfError();
            }
            return this;
        }

        private String headersToString() {
            StringBuilder sb = new StringBuilder();
            for (Map.Entry<String, String> e : getHeaders().entries()) {
                sb.append(e.getKey()).append(": ").append(e.getValue()).append("\n");
            }
            return sb.toString();
        }

        @Override
        public CallResult assertHasHeader(String name) throws Throwable {
            await(HeadersReceived);
            assertNotNull("Headers never sent", getHeaders());
            String val = getHeaders().get(name);
            assertNotNull("No value for '" + name + "' in \n" + headersToString(), val);
            return this;
        }

        public <T> CallResult assertHeader(HeaderValueType<T> hdr, T value) throws Throwable {
            waitForHeaders(hdr.name());
            assertNotNull("Headers never sent", getHeaders());
            String val = getHeaders().get(hdr.name());
            assertNotNull("No value for '" + hdr.name() + "' in \n" + headersToString(), val);
            T obj = hdr.toValue(val);
            assertEquals(value, obj);
            return this;
        }

        private HttpHeaders waitForHeaders(String lookingFor) throws InterruptedException {
            await(HeadersReceived);
            HttpHeaders h = getHeaders();
            if (h == null) {
                await(ContentReceived);
                h = getHeaders();
            } else {
                String s = h.get(lookingFor);
                if (s == null) {
                    await(ContentReceived);
                }
            }
            return h;
        }

        public <T> CallResult assertHeaderNotEquals(HeaderValueType<T> hdr, T value) throws Throwable {
            HttpHeaders h = waitForHeaders(hdr.name());
            assertNotNull("Headers never arrived", h);
            T obj = hdr.toValue(h.get(hdr.name()));
            assertNotEquals(value, obj);
            return this;
        }

        public <T> Iterable<T> getHeaders(HeaderValueType<T> hdr) throws InterruptedException {
            HttpHeaders h = waitForHeaders(hdr.name());
            List<String> all = h.getAll(hdr.name());
            List<T> result = null;
            if (all != null) {
                result = new ArrayList<>(all.size());
                for (String s : all) {
                    T obj = hdr.toValue(s);
                    result.add(obj);
                }
            }
            return result == null ? Collections.<T>emptySet() : result;
        }

        public <T> T getHeader(HeaderValueType<T> hdr) throws InterruptedException {
            HttpHeaders h = waitForHeaders(hdr.name());
            assertNotNull("Headers never sent", h);
            String result = h.get(hdr.name());
            if (result != null) {
                return hdr.toValue(result);
            }
            return null;
        }

        @Override
        public CallResult await() throws Throwable {
            await(FullContentReceived);
            return this;
        }

        @Override
        public <T> T content(Class<T> type) throws Throwable {
            await(FullContentReceived);
            assertHasContent();
            ByteBuf buf = getContent();
            assertTrue("Content not readable", buf.isReadable());
            getContent().resetReaderIndex();
            if (type == byte[].class) {
                byte[] b = new byte[buf.readableBytes()];
                buf.readBytes(b);
                return type.cast(b);
            } else if (type == ByteBuf.class) {
                return type.cast(buf);
            } else if (type == String.class || type == CharSequence.class) {
                byte[] b = new byte[buf.readableBytes()];
                buf.readBytes(b);
                return type.cast(new String(b, "UTF-8"));
            } else {
                ObjectMapper m = mapper;
                try {
                    return m.readValue(new ByteBufInputStream(buf), type);
                } catch (JsonParseException | JsonMappingException ex) {
                    buf.resetReaderIndex();
                    String data = bufToString(buf);
                    throw new IOException(ex.getMessage() + " - data: " + data, ex);
                }
            }
        }

        public <T> CallResult assertContentNotEquals(Class<T> type, T compareTo) throws Throwable {
            assertHasContent();
            T obj = this.content(type);
            if (obj != null && compareTo != null && obj.getClass().isArray() && compareTo.getClass().isArray()) {
                assertFalse("Should not be equal: " + Objects.toString(compareTo) + " and "
                        + Objects.toString(obj), Objects.equals(compareTo, obj));
            } else {
                assertNotEquals(compareTo, obj);
            }
            return this;
        }

        private String arrayToString(Object o) {
            StringBuilder sb = new StringBuilder();
            int count = Array.getLength(o);
            for (int i = 0; i < count; i++) {
                Object elem = Array.get(o, i);
                sb.append("" + elem);
                if (i != count - 1) {
                    sb.append(",");
                }
            }
            return sb.toString();
        }

        public <T> CallResult assertContent(Class<T> type, T compareTo) throws Throwable {
            assertHasContent();
            T obj = this.content(type);
            if (obj != null && compareTo != null && obj.getClass().isArray() && compareTo.getClass().isArray()) {
                assertTrue("Not equal: " + arrayToString(compareTo) + " and "
                        + arrayToString(obj), Objects.deepEquals(compareTo, obj));
            } else {
                assertEquals(compareTo, obj);
            }
            return this;
        }

        public <T> CallResult assertHasContent() throws Throwable {
            await(FullContentReceived);
            if (getContent() == null) {
                await(FullContentReceived);
            }
            assertNotNull("No content received", getContent());
            return this;
        }

        /**
         * @return the status
         */
        public HttpResponseStatus getStatus() {
            return status.get();
        }

        /**
         * @param status the status to set
         */
        public void setStatus(HttpResponseStatus status) {
            if (status == null) {
                return;
            }
            HttpResponseStatus st = getStatus();
            if (st != null) {
                if (status.code() > st.code()) {
                    this.status.set(status);
                }
            } else {
                this.status.set(status);
            }
        }

        /**
         * @return the headers
         */
        public HttpHeaders getHeaders() {
            return headers.get();
        }

        /**
         * @param headers the headers to set
         */
        public void setHeaders(HttpHeaders headers) {
            if (headers == null) {
                return;
            }
            HttpHeaders curr = getHeaders();
            if (curr != null) {
                DefaultHttpHeaders hdrs = new DefaultHttpHeaders();
                for (Map.Entry<String, String> e : headers) {
                    hdrs.add(e.getKey(), e.getValue());
                }
                for (Map.Entry<String, String> e : curr) {
                    hdrs.add(e.getKey(), e.getValue());
                }
                this.headers.set(hdrs);
            } else {
                this.headers.set(headers);
            }
        }

        private String bufToString(ByteBuf buf) {
            buf.resetReaderIndex();
            if (buf.readableBytes() <= 0) {
                return "[no bytes]";
            }
            byte[] b = new byte[buf.readableBytes()];
            buf.readBytes(b);
            return new String(b);
        }

        /**
         * @param content the content to set
         */
        public void setContent(ByteBuf content) {
            if (content == null) {
                return;
            }
            if (this.content.get() != null && log) {
//                throw new Error("Replace content? Old: " + bufToString(this.content.get())
//                        + " NEW " + bufToString(content));
                System.out.println("Replacing old content: " + bufToString(this.content.get()));
            }
            this.content.set(content);
        }

        public CallResult assertHasCookie(String name) throws Throwable {
            for (io.netty.handler.codec.http.cookie.Cookie ck : getHeaders(SET_COOKIE_B)) {
                if (name.equals(ck.name())) {
                    return this;
                }
            }
            fail("No cookie named '" + name + "' in " + getHeaders(Headers.SET_COOKIE_B));
            return this;
        }

        public CallResult assertCookieValue(String name, String val) throws Throwable {
            for (io.netty.handler.codec.http.cookie.Cookie ck : getHeaders(Headers.SET_COOKIE_B)) {
                if (name.equals(ck.name())) {
                    assertEquals(val, ck.value());
                }
            }
            return this;
        }

        @Override
        public Cookie getCookie(String cookieName) throws InterruptedException {
            HttpHeaders headers = getHeaders();
            for (String cookieHeader : headers.getAll(Headers.SET_COOKIE.name())) {
                Cookie cookie = Headers.SET_COOKIE.toValue(cookieHeader);
                if (cookie != null) {
                    if (cookieName.equals(cookie.getName())) {
                        return cookie;
                    }
                } else if (log) {
<<<<<<< HEAD
                    System.err.println("Found a cookie header that does not decode to a cookie: '" + cookieHeader + "'");
=======
                        System.err.println("Found a cookie header that does not decode to a cookie: '" + cookieHeader + "'");
                    }
>>>>>>> 89a45a46
                }
            return null;
        }

        @Override
        public io.netty.handler.codec.http.cookie.Cookie getCookieB(String cookieName) throws InterruptedException {
            HttpHeaders headers = getHeaders();
            for (String cookieHeader : headers.getAll(Headers.SET_COOKIE_B.name())) {
                io.netty.handler.codec.http.cookie.Cookie cookie = Headers.SET_COOKIE_B.toValue(cookieHeader);
                if (cookieName.equals(cookie.name())) {
                    return cookie;
                }
            }
            return null;
        }

        @Override
        public String getCookieValue(String cookieName) throws InterruptedException {
            Cookie cookie = getCookie(cookieName);
            return cookie == null ? null : cookie.getValue();
        }

        @Override
        public CallResult assertHasHeader(HeaderValueType<?> name) throws Throwable {
            return assertHasHeader(name.name());
        }

        @Override
        public HttpResponseStatus status() {
            return status.get();
        }
    }

    public interface CallResult {

        CallResult assertCookieValue(String name, String value) throws Throwable;

        CallResult assertHasCookie(String name) throws Throwable;

        CallResult assertStateSeen(StateType type) throws Throwable;

        CallResult assertContentContains(String expected) throws Throwable;

        CallResult assertContent(String expected) throws Throwable;

        CallResult assertCode(int code) throws Throwable;

        CallResult assertStatus(HttpResponseStatus status) throws Throwable;

        CallResult throwIfError() throws Throwable;

        io.netty.handler.codec.http.cookie.Cookie getCookieB(String cookieName) throws InterruptedException;

        CallResult assertTimedOut() throws Throwable;

        <T> CallResult assertHeader(HeaderValueType<T> hdr, T value) throws Throwable;

        <T> CallResult assertHeaderNotEquals(HeaderValueType<T> hdr, T value) throws Throwable;

        CallResult await() throws Throwable;

        String content() throws UnsupportedEncodingException, InterruptedException;

        <T> T content(Class<T> type) throws Throwable;

        void cancel();

        StateType state();

        CallResult assertHasHeader(String name) throws Throwable;

        CallResult assertHasHeader(HeaderValueType<?> name) throws Throwable;

        <T> T getHeader(HeaderValueType<T> hdr) throws InterruptedException;

        <T> CallResult assertContent(Class<T> type, T compareTo) throws Throwable;

        <T> CallResult assertContentNotEquals(Class<T> type, T compareTo) throws Throwable;

        <T> CallResult assertHasContent() throws Throwable;

        <T> Iterable<T> getHeaders(HeaderValueType<T> hdr) throws Throwable;

        Cookie getCookie(String cookieName) throws Throwable;

        String getCookieValue(String cookieName) throws Throwable;

        HttpResponseStatus status();
    }

    private static class NamedLatch extends ResettableCountDownLatch {

        private ThreadLocal<Boolean> inCountDown = new ThreadLocal<>();
        private final String name;
        NamedLatch[] others;

        public NamedLatch(String name, NamedLatch... others) {
            super(1);
            this.name = name;
            this.others = others;
        }

        @Override
        public void countDown() {
            Boolean alreadyInCountDown = inCountDown.get();
            if (Boolean.TRUE.equals(alreadyInCountDown)) {
                return;
            }
            inCountDown.set(true);
            try {
                super.countDown();
                for (ResettableCountDownLatch latch : others) {
                    if (latch != this) {
<<<<<<< HEAD
                        System.out.println("Resent " + latch + " for " + this);
=======
>>>>>>> 89a45a46
                        latch.countDown();
                    }
                }
            } finally {
                inCountDown.set(false);
            }
        }

        @Override
        public void await() throws InterruptedException {
            String old = Thread.currentThread().getName();
            String threadName = "Waiting " + this + " (was " + old + ")";
            Thread.currentThread().setName(threadName);
            try {
                super.await();
            } finally {
                Thread.currentThread().setName(old);
            }
        }

        @Override
        public boolean await(long l, TimeUnit tu) throws InterruptedException {
            String old = Thread.currentThread().getName();
            String threadName = "Waiting " + this + " (was " + old + ")";
            Thread.currentThread().setName(threadName);
            try {
                return super.await(l, tu);
            } finally {
                Thread.currentThread().setName(old);
            }
        }

        public String toString() {
            return name + " (" + getCount() + ")";
        }
    }

    static class ResettableCountDownLatch {

        private final AtomicInteger count = new AtomicInteger(1);
        private final Object lock = new Object();
        private final int initialValue;

        ResettableCountDownLatch(int count) {
            this.count.set(count);
            initialValue = count;
        }

        public void countDown() {
            int value = count.decrementAndGet();
            if (value == 0) {
                synchronized (lock) {
                    lock.notifyAll();
                }
            }
        }

        public int getCount() {
            return count.get();
        }

        public void reset() {
            count.set(initialValue);
        }

        public void await() throws InterruptedException {
            while (getCount() > 0) {
                synchronized (lock) {
                    lock.wait();
                }
            }
        }

        public boolean await(long l, TimeUnit tu) throws InterruptedException {
            if (getCount() > 0) {
                synchronized (lock) {
                    lock.wait(TimeUnit.MILLISECONDS.convert(l, tu));
                }
            }
            return true;
        }

    }

    private static class Fake implements Server, ServerControl {

        private final int port;

        Fake(int port) {
            this.port = port;
        }

        @Override
        public int getPort() {
            return port;
        }

        @Override
        public ServerControl start() throws IOException {
            return this;
        }

        @Override
        public ServerControl start(int port) throws IOException {
            return this;
        }

        @Override
        public ServerControl start(boolean ssl) throws IOException {
            return this;
        }

        @Override
        public ServerControl start(int port, boolean ssl) throws IOException {
            return this;
        }

        @Override
        public void shutdown(boolean immediately, long timeout, TimeUnit unit) throws InterruptedException {
            //do nothing
        }

        @Override
        public void shutdown(boolean immediately) throws InterruptedException {
            //do nothing
        }

        @Override
        public void await() throws InterruptedException {
            synchronized (this) {
                wait();
            }
        }

        @Override
        public void awaitUninterruptibly() {
            synchronized (this) {
                for (;;) {
                    try {
                        wait();
                        return;
                    } catch (InterruptedException ex) {
                        org.openide.util.Exceptions.printStackTrace(ex);
                    }
                }
            }
        }

        @Override
        public long awaitNanos(long l) throws InterruptedException {
            //do nothing
            return 0L;
        }

        @Override
        public boolean await(long l, TimeUnit tu) throws InterruptedException {
            return true;
        }

        @Override
        public boolean awaitUntil(Date date) throws InterruptedException {
            return true;
        }

        @Override
        public void signal() {
            synchronized (this) {
                notifyAll();
            }
        }

        @Override
        public void signalAll() {
            synchronized (this) {
                notifyAll();
            }
        }
    }
}<|MERGE_RESOLUTION|>--- conflicted
+++ resolved
@@ -456,17 +456,10 @@
         }
 
         private void setupDependencies() {
-<<<<<<< HEAD
-            depend(Closed, HeadersReceived, ContentReceived, FullContentReceived);
-            depend(ContentReceived, HeadersReceived);
-            depend(FullContentReceived, HeadersReceived, ContentReceived);
-            depend(Finished, HeadersReceived, ContentReceived, FullContentReceived, Closed);
-=======
             depend(Closed, HeadersReceived, ContentReceived, FullContentReceived, Error);
             depend(ContentReceived, HeadersReceived);
             depend(FullContentReceived, HeadersReceived, ContentReceived, Error);
             depend(Finished, HeadersReceived, ContentReceived, FullContentReceived, Closed, Error);
->>>>>>> 89a45a46
             depend(Cancelled, StateType.values());
             depend(Error, StateType.values());
             depend(FullContentReceived, HeadersReceived, ContentReceived);
@@ -547,19 +540,11 @@
             switch (state.stateType()) {
                 case Connected:
                     if (timeout.getMillis() != Long.MAX_VALUE) {
-<<<<<<< HEAD
                         Thread t = new Thread(this);
                         t.setDaemon(true);
                         t.setName("Timeout thread for " + url.getPathAndQuery());
                         t.setPriority(Thread.NORM_PRIORITY - 1);
                         t.start();
-=======
-                    Thread t = new Thread(this);
-                    t.setDaemon(true);
-                    t.setName("Timeout thread for " + url.getPathAndQuery());
-                    t.setPriority(Thread.NORM_PRIORITY - 1);
-                    t.start();
->>>>>>> 89a45a46
                     }
                     break;
                 case SendRequest:
@@ -683,7 +668,6 @@
             // the real response status, after the payload is sent
             if (!HttpResponseStatus.CONTINUE.equals(status)) {
                 while (HttpResponseStatus.CONTINUE.equals(getStatus())) {
-<<<<<<< HEAD
                     if (states.contains(StateType.Timeout)) {
                         throw new AssertionError("Timed out");
                     }
@@ -709,33 +693,6 @@
                 System.out.println("AWAIT HEADERS RECEIVED AGAIN - states " + states);
                 await(HeadersReceived);
             }
-=======
-                if (states.contains(StateType.Timeout)) {
-                    throw new AssertionError("Timed out");
-                }
-                    if (states.contains(StateType.Cancelled)) {
-                        throw new AssertionError("Cancelled");
-            }
-                    HttpResponseStatus currStatus = getStatus();
-                    if (currStatus == null || HttpResponseStatus.CONTINUE.equals(currStatus)) {
-                        latches.get(HeadersReceived).reset();
-                        await(HeadersReceived);
-                    } else if (!HttpResponseStatus.CONTINUE.equals(currStatus)) {
-                        break;
-            }
-                }
-            }
-            if (getStatus() == null) {
-                if (states.contains(StateType.Timeout)) {
-                    throw new AssertionError("Timed out");
-                }
-                if (states.contains(StateType.Cancelled)) {
-                    throw new AssertionError("Cancelled");
-                }
-                System.out.println("AWAIT HEADERS RECEIVED AGAIN - states " + states);
-                await(HeadersReceived);
-            }
->>>>>>> 89a45a46
             HttpResponseStatus actualStatus = getStatus();
             assertNotNull("Status never sent, expected " + status, actualStatus);
             if (!status.equals(actualStatus)) {
@@ -1019,12 +976,7 @@
                         return cookie;
                     }
                 } else if (log) {
-<<<<<<< HEAD
                     System.err.println("Found a cookie header that does not decode to a cookie: '" + cookieHeader + "'");
-=======
-                        System.err.println("Found a cookie header that does not decode to a cookie: '" + cookieHeader + "'");
-                    }
->>>>>>> 89a45a46
                 }
             return null;
         }
@@ -1138,10 +1090,6 @@
                 super.countDown();
                 for (ResettableCountDownLatch latch : others) {
                     if (latch != this) {
-<<<<<<< HEAD
-                        System.out.println("Resent " + latch + " for " + this);
-=======
->>>>>>> 89a45a46
                         latch.countDown();
                     }
                 }
@@ -1177,53 +1125,6 @@
         public String toString() {
             return name + " (" + getCount() + ")";
         }
-    }
-
-    static class ResettableCountDownLatch {
-
-        private final AtomicInteger count = new AtomicInteger(1);
-        private final Object lock = new Object();
-        private final int initialValue;
-
-        ResettableCountDownLatch(int count) {
-            this.count.set(count);
-            initialValue = count;
-        }
-
-        public void countDown() {
-            int value = count.decrementAndGet();
-            if (value == 0) {
-                synchronized (lock) {
-                    lock.notifyAll();
-                }
-            }
-        }
-
-        public int getCount() {
-            return count.get();
-        }
-
-        public void reset() {
-            count.set(initialValue);
-        }
-
-        public void await() throws InterruptedException {
-            while (getCount() > 0) {
-                synchronized (lock) {
-                    lock.wait();
-                }
-            }
-        }
-
-        public boolean await(long l, TimeUnit tu) throws InterruptedException {
-            if (getCount() > 0) {
-                synchronized (lock) {
-                    lock.wait(TimeUnit.MILLISECONDS.convert(l, tu));
-                }
-            }
-            return true;
-        }
-
     }
 
     private static class Fake implements Server, ServerControl {
