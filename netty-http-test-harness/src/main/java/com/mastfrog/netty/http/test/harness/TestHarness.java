package com.mastfrog.netty.http.test.harness;

import com.fasterxml.jackson.core.JsonParseException;
import com.fasterxml.jackson.databind.JsonMappingException;
import com.fasterxml.jackson.databind.ObjectMapper;
import com.google.common.collect.Sets;
import com.google.common.net.MediaType;
import com.google.inject.Binder;
import com.google.inject.Inject;
import com.google.inject.Module;
import com.google.inject.Singleton;
import com.mastfrog.acteur.util.ErrorInterceptor;
import com.mastfrog.acteur.headers.HeaderValueType;
import com.mastfrog.acteur.headers.Headers;
import com.mastfrog.acteur.headers.Method;
import com.mastfrog.acteur.util.Server;
import com.mastfrog.acteur.util.ServerControl;
import com.mastfrog.giulius.ShutdownHookRegistry;
import com.mastfrog.netty.http.client.CookieStore;
import com.mastfrog.netty.http.client.HttpClient;
import com.mastfrog.netty.http.client.HttpRequestBuilder;
import com.mastfrog.netty.http.client.ResponseFuture;
import com.mastfrog.netty.http.client.ResponseHandler;
import com.mastfrog.netty.http.client.State;
import com.mastfrog.netty.http.client.StateType;
import static com.mastfrog.netty.http.client.StateType.Closed;
import static com.mastfrog.netty.http.client.StateType.FullContentReceived;
import static com.mastfrog.netty.http.client.StateType.HeadersReceived;
import com.mastfrog.settings.Settings;
import com.mastfrog.url.Protocol;
import com.mastfrog.url.URL;
import com.mastfrog.util.thread.Receiver;
import io.netty.buffer.ByteBuf;
import io.netty.buffer.ByteBufInputStream;
import io.netty.handler.codec.http.DefaultHttpHeaders;
import io.netty.handler.codec.http.HttpHeaders;
import io.netty.handler.codec.http.HttpResponse;
import io.netty.handler.codec.http.HttpResponseStatus;
import java.io.IOException;
import java.io.UnsupportedEncodingException;
import java.lang.reflect.Array;
import java.net.DatagramSocket;
import java.net.ServerSocket;
import java.util.Collections;
import java.util.Map;
import java.util.Objects;
import java.util.Random;
import java.util.Set;
import java.util.concurrent.CountDownLatch;
import java.util.concurrent.TimeUnit;
import java.util.concurrent.atomic.AtomicReference;
import org.joda.time.Duration;
import static org.junit.Assert.assertEquals;
import static org.junit.Assert.assertFalse;
import static org.junit.Assert.assertNotEquals;
import static org.junit.Assert.assertNotNull;
import static org.junit.Assert.assertTrue;
import com.mastfrog.util.Exceptions;
import io.netty.handler.codec.http.Cookie;
import java.util.Date;
import java.util.EnumMap;
import java.util.LinkedList;
import java.util.List;
import static org.junit.Assert.fail;

/**
 * A general purpose test harness for Web applications. Note: Your module should
 * <pre>
 * bind(ErrorHandler.class).to(TestHarness.class);
 * </pre> to ensure that server-side exceptions are thrown when you call
 * <code>CallHandler.throwIfError()</code>
 *
 * @author Tim Boudreau
 */
@Singleton
public class TestHarness implements ErrorInterceptor {

    private final Server server;
    private final HttpClient client;
    private final int port;

    @Inject
    public TestHarness(Server server, Settings settings, ShutdownHookRegistry reg, HttpClient client) throws IOException {
        this.server = server;
        port = settings.getInt("testPort", findPort());
        this.client = client;
        if (reg != null) {
            reg.add(new Shutdown());
        }
    }
    
    /**
     * Constructor for manual construction
     * 
     * @param port The port
     * @param client An http client
     */
    public TestHarness(int port, HttpClient client) {
        this.server = new Fake(port);
        this.port = port;
        this.client = client;
    }
    
    public Server getServer() {
        return server;
    }

    private int findPort() {
        Random r = new Random(System.currentTimeMillis());
        int port;
        do {
            port = r.nextInt(4000) + 4000;
        } while (!available(port));
        return port;
    }

    private boolean available(int port) {
        ServerSocket ss = null;
        DatagramSocket ds = null;
        try {
            ss = new ServerSocket(port);
            ss.setReuseAddress(true);
            ds = new DatagramSocket(port);
            ds.setReuseAddress(true);
            return true;
        } catch (IOException e) {
        } finally {
            if (ds != null) {
                ds.close();
            }
            if (ss != null) {
                try {
                    ss.close();
                } catch (IOException e) {
                    /* should not be thrown */
                }
            }
        }
        return false;
    }

    public int getPort() {
        return port;
    }

    private static Throwable err;

    @Override
    public void onError(Throwable err) {
        this.err = err;
    }

    public static void throwIfError() throws Throwable {
        Throwable old = err;
        err = null;
        if (old != null) {
            throw old;
        }
    }

    private class Shutdown implements Runnable {

        @Override
        public void run() {
            client.shutdown();
            try {
                if (serverStart != null) {
                    serverStart.shutdown(true);
                }
            } catch (Exception ex) {
                Exceptions.printStackTrace(ex);
            }
        }
    }

    public TestRequestBuilder get(String... pathElements) {
        return request(Method.GET, pathElements);
    }

    public TestRequestBuilder put(String... pathElements) {
        return request(Method.PUT, pathElements);
    }

    public TestRequestBuilder post(String... pathElements) {
        return request(Method.POST, pathElements);
    }

    public TestRequestBuilder delete(String... pathElements) {
        return request(Method.DELETE, pathElements);
    }

    public TestRequestBuilder options(String... pathElements) {
        return request(Method.OPTIONS, pathElements);
    }

    public TestRequestBuilder head(String... pathElements) {
        return request(Method.HEAD, pathElements);
    }

    public TestRequestBuilder trace(String... pathElements) {
        return request(Method.TRACE, pathElements);
    }
<<<<<<< HEAD

    private ServerControl serverStart;
=======
    
    private volatile ServerControl serverStart;
>>>>>>> e5fdec24

    public TestRequestBuilder request(Method m, String... pathElements) {
        if (serverStart == null) {
            synchronized (this) {
                if (serverStart == null) {
                    try {
                        serverStart = server.start(port);
                    } catch (IOException ex) {
                        Exceptions.chuck(ex);
                    }
                }
            }
        }
        TestRequestBuilder result = new TestRequestBuilder(client.request(m).setHost("localhost").setPort(server.getPort()));
        for (String el : pathElements) {
            String[] parts = el.split("/");
            for (String part : parts) {
                if (part.isEmpty()) {
                    continue;
                }
                result.addPathElement(part);
            }
        }
        return result;
    }

    public static class TestRequestBuilder implements HttpRequestBuilder {

        private final HttpRequestBuilder bldr;
        private Duration timeout = Duration.standardSeconds(10);

        TestRequestBuilder(HttpRequestBuilder bldr) {
            this.bldr = bldr;
        }

        public TestRequestBuilder setTimeout(Duration dur) {
            assertNotNull(dur);
            this.timeout = dur;
            return this;
        }

        public TestRequestBuilder setCookieStore(CookieStore store) {
            bldr.setCookieStore(store);
            return this;
        }

        @Override
        public <T> TestRequestBuilder addHeader(HeaderValueType<T> type, T value) {
            bldr.addHeader(type, value);
            return this;
        }

        @Override
        public TestRequestBuilder addPathElement(String element) {
            bldr.addPathElement(element);
            return this;
        }

        @Override
        public TestRequestBuilder addQueryPair(String key, String value) {
            bldr.addQueryPair(key, value);
            return this;
        }

        @Override
        public TestRequestBuilder setAnchor(String anchor) {
            bldr.setAnchor(anchor);
            return this;
        }

        @Override
        public TestRequestBuilder setHost(String host) {
            bldr.setHost(host);
            return this;
        }

        @Override
        public TestRequestBuilder setPath(String path) {
            bldr.setPath(path);
            return this;
        }

        @Override
        public TestRequestBuilder setPort(int port) {
            bldr.setPort(port);
            return this;
        }

        @Override
        public TestRequestBuilder setProtocol(Protocol protocol) {
            bldr.setProtocol(protocol);
            return this;
        }

        @Override
        public TestRequestBuilder setURL(URL url) {
            bldr.setURL(url);
            return this;
        }

        @Override
        public TestRequestBuilder setURL(String url) {
            bldr.setURL(url);
            return this;
        }

        @Override
        public TestRequestBuilder setUserName(String userName) {
            bldr.setUserName(userName);
            return this;
        }

        @Override
        public TestRequestBuilder setPassword(String password) {
            bldr.setPassword(password);
            return this;
        }

        @Override
        public TestRequestBuilder basicAuthentication(String username, String password) {
            bldr.basicAuthentication(username, password);
            return this;
        }

        private ResponseFuture future;

        @Override
        public ResponseFuture execute(ResponseHandler<?> response) {
            return future = bldr.execute(response);
        }

        @Override
        public ResponseFuture execute() {
            return future = bldr.execute();
        }

        @Override
        public TestRequestBuilder setBody(Object o, MediaType contentType) throws IOException {
            bldr.setBody(o, contentType);
            return this;
        }

        @Override
        public <T> TestRequestBuilder on(Class<? extends State<T>> event, Receiver<T> r) {
            bldr.on(event, r);
            return this;
        }

        @Override
        public <T> TestRequestBuilder on(StateType event, Receiver<T> r) {
            bldr.on(event, r);
            return this;
        }

        @Override
        public TestRequestBuilder onEvent(Receiver<State<?>> r) {
            bldr.onEvent(r);
            return this;
        }

        @Override
        public URL toURL() {
            return bldr.toURL();
        }

        private boolean log;

        public TestRequestBuilder log() {
            this.log = true;
            return this;
        }

        public CallResult go() {
            CallResultImpl impl = new CallResultImpl(toURL(), timeout, log);
            onEvent(impl);
            impl.future = execute();
            return impl;
        }

        @Override
        public HttpRequestBuilder noHostHeader() {
            bldr.noHostHeader();
            return this;
        }

        @Override
        public HttpRequestBuilder noConnectionHeader() {
            bldr.noConnectionHeader();
            return this;
        }

        @Override
        public HttpRequestBuilder noDateHeader() {
            bldr.noDateHeader();
            return this;
        }
    }

    private static final class CallResultImpl extends Receiver<State<?>> implements CallResult, Runnable {

        private final URL url;
        private final Set<StateType> states = Sets.newCopyOnWriteArraySet();
        private final AtomicReference<HttpResponseStatus> status = new AtomicReference<>();
        private final AtomicReference<HttpHeaders> headers = new AtomicReference<>();
        private final AtomicReference<ByteBuf> content = new AtomicReference<>();
        private volatile ResponseFuture future;
        private Throwable err;
        private final Map<StateType, CountDownLatch> latches = Collections.synchronizedMap(new EnumMap<StateType, CountDownLatch>(StateType.class));
        private final Duration timeout;

        private CallResultImpl(URL toURL, Duration timeout, boolean log) {
            this.log = log;
            this.url = toURL;
            for (StateType type : StateType.values()) {
                latches.put(type, new NamedLatch(type.name()));
            }
            this.timeout = timeout;
        }

        private String headersToString(HttpHeaders hdrs) {
            if (headers == null) {
                return "[null]";
            }
            StringBuilder sb = new StringBuilder();
            for (Map.Entry<String, String> e : hdrs.entries()) {
                sb.append(e.getKey()).append(':').append(' ').append(e.getValue()).append('\n');
            }
            return sb.toString();
        }

        public void cancel() {
            assertNotNull("Http call never made", future);
            future.cancel();
        }

        public StateType state() {
            return future == null ? null : future.lastState();
        }

        private final Thread mainThread = Thread.currentThread();

        public void run() {
            try {
                Thread.sleep(timeout.getMillis());
                if (!states.contains(StateType.Closed)) {
                    System.out.println("Cancelling request for timeout "
                            + timeout + " " + url.getPathAndQuery());
                    if (future != null) {
                        future.cancel();
                    }
                    mainThread.interrupt();
                }
            } catch (InterruptedException ex) {
                Exceptions.printStackTrace(ex);
            }
        }

        private boolean log;

        public void log() {
            log = true;
        }

        @Override
        public void receive(State<?> state) {
            if (log) {
                System.out.println(url.getPathAndQuery() + " - " + state.name() + " - " + state.get());
            }
            states.add(state.stateType());
            latches.get(state.stateType()).countDown();
            boolean updateState = true;
            switch (state.stateType()) {
                case Connected:
                    Thread t = new Thread(this);
                    t.setDaemon(true);
                    t.setName("Timeout thread for " + url.getPathAndQuery());
                    t.setPriority(Thread.NORM_PRIORITY - 1);
                    t.start();
                    break;
                case SendRequest:
                    State.SendRequest sr = (State.SendRequest) state;
                    if (log) {
                        System.out.println("SENT REQUEST " + headersToString(sr.get().headers()));
                    }
                    break;
                case Closed:
                    for (CountDownLatch latch : latches.values()) {
                        latch.countDown();
                    }
                    break;
                case Finished:
                case HeadersReceived:
                    HttpResponse hr = (HttpResponse) state.get();
                    HttpResponseStatus st = hr.getStatus();
                    if (HttpResponseStatus.CONTINUE.equals(st)) {
                        updateState = false;
                    }
                    setStatus(st);
                    setHeaders(hr.headers());
                    break;
                case FullContentReceived:
                    State.FullContentReceived full = (State.FullContentReceived) state;
                    setContent(full.get());
                    break;
                case Error:
                    this.err = (Throwable) state.get();
                    this.err.printStackTrace();
                    break;
            }
            if (updateState) {
                latches.get(state.stateType()).countDown();
            }
        }

        void await(StateType state) throws InterruptedException {
            await(latches.get(state));
        }

        void await(CountDownLatch latch) throws InterruptedException {
            if (log) {
                System.out.println("WAIT ON " + latch);
            }
            latch.await(timeout.getMillis(), TimeUnit.MILLISECONDS);
        }

        @Override
        public CallResult assertStateSeen(StateType type) throws InterruptedException {
            await(latches.get(type));
            assertTrue(type + " not in " + states, states.contains(type));
            return this;
        }

        @Override
        public CallResult assertCode(int code) throws Throwable {
            await(HeadersReceived);
//            if (code != 100 && HttpResponseStatus.CONTINUE.equals(getStatus())) {
            await(Closed);
//            }
            assertNotNull("Status is null, not " + code, getStatus());
            assertEquals(code, getStatus().code());
            return this;
        }

        private String contentAsString() throws UnsupportedEncodingException {
            ByteBuf buf = getContent();
            if (buf == null) {
                return null;
            }
//            assertNotNull(buf);
            if (!buf.isReadable()) {
                return null;
            }
            buf.resetReaderIndex();
            byte[] b = new byte[getContent().readableBytes()];
            buf.readBytes(b);
            buf.resetReaderIndex();
            return new String(b, "UTF-8");
        }

        public String content() throws UnsupportedEncodingException, InterruptedException {
            await(FullContentReceived);
            return contentAsString();
        }

        private ByteBuf getContent() {
            return content.get();
        }

        @Override
        public CallResult assertContentContains(String expected) throws Throwable {
            await(FullContentReceived);
            String s = contentAsString();
            assertNotNull("Content buffer not readable", s);
            assertFalse("0 bytes content", s.isEmpty());
            assertTrue("Content does not contain '" + expected + "'", s.contains(expected));
            return this;
        }

        @Override
        public CallResult assertContent(String expected) throws Throwable {
            await(FullContentReceived);
            await(Closed);
            String s = contentAsString();
            assertNotNull("Content buffer not readable", s);
            assertFalse("0 bytes content", s.isEmpty());
            assertEquals(expected, s);
            return this;
        }

        @Override
        public CallResult assertStatus(HttpResponseStatus status) throws Throwable {
            await(HeadersReceived);
            if (HttpResponseStatus.CONTINUE != status && HttpResponseStatus.CONTINUE.equals(this.getStatus()) || getStatus() == null) {
                await(Closed);
            }
            assertNotNull("Status never sent, expected " + status, this.getStatus());
            HttpResponseStatus st = this.getStatus();
            if (!status.equals(st)) {
                throw new AssertionError("Expected " + status + " got " + st + ": " + content());
            }
            return this;
        }

        @Override
        public CallResult throwIfError() throws Throwable {
            TestHarness.throwIfError();
            await(latches.get(StateType.Error));
            if (err != null) {
                throw err;
            }
            if (future != null) {
                future.throwIfError();
            }
            return this;
        }

        private String headersToString() {
            StringBuilder sb = new StringBuilder();
            for (Map.Entry<String, String> e : getHeaders().entries()) {
                sb.append(e.getKey()).append(": ").append(e.getValue()).append("\n");
            }
            return sb.toString();
        }

        @Override
        public CallResult assertHasHeader(CharSequence name) throws Throwable {
            await(HeadersReceived);
            assertNotNull("Headers never sent", getHeaders());
            String val = getHeaders().get(name);
            assertNotNull("No value for '" + name + "' in \n" + headersToString(), val);
            return this;
        }

        public <T> CallResult assertHeader(HeaderValueType<T> hdr, T value) throws Throwable {
            waitForHeaders(hdr.name());
            assertNotNull("Headers never sent", getHeaders());
            String val = getHeaders().get(hdr.name().toString());
            assertNotNull("No value for '" + hdr.name() + "' in \n" + headersToString(), val);
            T obj = hdr.toValue(val);
            assertEquals(value, obj);
            return this;
        }

        private HttpHeaders waitForHeaders(CharSequence lookingFor) throws InterruptedException {
            await(HeadersReceived);
            HttpHeaders h = getHeaders();
            if (h == null) {
                await(Closed);
                h = getHeaders();
            } else {
                String s = h.get(lookingFor.toString());
                if (s == null) {
                    await(Closed);
                }
            }
            return h;
        }

        public <T> CallResult assertHeaderNotEquals(HeaderValueType<T> hdr, T value) throws Throwable {
            HttpHeaders h = waitForHeaders(hdr.name());
            assertNotNull("Headers never arrived", h);
            T obj = hdr.toValue(h.get(hdr.name().toString()));
            assertNotEquals(value, obj);
            return this;
        }

        public <T> Iterable<T> getHeaders(HeaderValueType<T> hdr) throws InterruptedException {
            HttpHeaders h = waitForHeaders(hdr.name());
            List<String> all = h.getAll(hdr.name().toString());
            List<T> result = new LinkedList<>();
            if (all != null) {
                for (String s : all) {
                    result.add(hdr.toValue(s));
                }
            }
            return result;
        }

        public <T> T getHeader(HeaderValueType<T> hdr) throws InterruptedException {
            HttpHeaders h = waitForHeaders(hdr.name());
            assertNotNull("Headers never sent", h);
            String result = h.get(hdr.name().toString());
            if (result != null) {
                return hdr.toValue(result);
            }
            return null;
        }

        @Override
        public CallResult await() throws Throwable {
            await(Closed);
            return this;
        }

        @Override
        public <T> T content(Class<T> type) throws Throwable {
            await(FullContentReceived);
            assertHasContent();
            ByteBuf buf = getContent();
            assertTrue("Content not readable", buf.isReadable());
            getContent().resetReaderIndex();
            if (type == byte[].class) {
                byte[] b = new byte[buf.readableBytes()];
                buf.readBytes(b);
                return type.cast(b);
            } else if (type == ByteBuf.class) {
                return type.cast(buf);
            } else if (type == String.class || type == CharSequence.class) {
                byte[] b = new byte[buf.readableBytes()];
                buf.readBytes(b);
                return type.cast(new String(b, "UTF-8"));
            } else {
                ObjectMapper m = new ObjectMapper();
                try {
                    return m.readValue(new ByteBufInputStream(buf), type);
                } catch (JsonParseException | JsonMappingException ex) {
                    buf.resetReaderIndex();
                    String data = bufToString(buf);
                    throw new IOException(ex.getMessage() + " - data: " + data, ex);
                }
            }
        }

        public <T> CallResult assertContentNotEquals(Class<T> type, T compareTo) throws Throwable {
            assertHasContent();
            T obj = this.content(type);
            if (obj != null && compareTo != null && obj.getClass().isArray() && compareTo.getClass().isArray()) {
                assertFalse("Should not be equal: " + Objects.toString(compareTo) + " and "
                        + Objects.toString(obj), Objects.equals(compareTo, obj));
            } else {
                assertNotEquals(compareTo, obj);
            }
            return this;
        }

        private String arrayToString(Object o) {
            StringBuilder sb = new StringBuilder();
            int count = Array.getLength(o);
            for (int i = 0; i < count; i++) {
                Object elem = Array.get(o, i);
                sb.append("" + elem);
                if (i != count - 1) {
                    sb.append(",");
                }
            }
            return sb.toString();
        }

        public <T> CallResult assertContent(Class<T> type, T compareTo) throws Throwable {
            assertHasContent();
            T obj = this.content(type);
            if (obj != null && compareTo != null && obj.getClass().isArray() && compareTo.getClass().isArray()) {
                assertTrue("Not equal: " + arrayToString(compareTo) + " and "
                        + arrayToString(obj), Objects.deepEquals(compareTo, obj));
            } else {
                assertEquals(compareTo, obj);
            }
            return this;
        }

        public <T> CallResult assertHasContent() throws Throwable {
            await(FullContentReceived);
            if (getContent() == null) {
                await(Closed);
            }
            assertNotNull("No content received", getContent());
            return this;
        }

        /**
         * @return the status
         */
        public HttpResponseStatus getStatus() {
            return status.get();
        }

        /**
         * @param status the status to set
         */
        public void setStatus(HttpResponseStatus status) {
            if (status == null) {
                return;
            }
            HttpResponseStatus st = getStatus();
            if (st != null) {
                if (status.code() > st.code()) {
                    this.status.set(status);
                }
            } else {
                this.status.set(status);
            }
        }

        /**
         * @return the headers
         */
        public HttpHeaders getHeaders() {
            return headers.get();
        }

        /**
         * @param headers the headers to set
         */
        public void setHeaders(HttpHeaders headers) {
            if (headers == null) {
                return;
            }
            HttpHeaders curr = getHeaders();
            if (curr != null) {
                DefaultHttpHeaders hdrs = new DefaultHttpHeaders();
                for (Map.Entry<String, String> e : headers) {
                    hdrs.add(e.getKey(), e.getValue());
                }
                for (Map.Entry<String, String> e : curr) {
                    hdrs.add(e.getKey(), e.getValue());
                }
                this.headers.set(hdrs);
            } else {
                this.headers.set(headers);
            }
        }

        private String bufToString(ByteBuf buf) {
            buf.resetReaderIndex();
            if (buf.readableBytes() <= 0) {
                return "[no bytes]";
            }
            byte[] b = new byte[buf.readableBytes()];
            buf.readBytes(b);
            return new String(b);
        }

        /**
         * @param content the content to set
         */
        public void setContent(ByteBuf content) {
            if (content == null) {
                return;
            }
            if (this.content.get() != null && log) {
//                throw new Error("Replace content? Old: " + bufToString(this.content.get()) 
//                        + " NEW " + bufToString(content));
                System.out.println("Replacing old content: " + bufToString(this.content.get()));
            }
            this.content.set(content);
        }

        public CallResult assertHasCookie(String name) throws Throwable {
            for (Cookie ck : getHeaders(Headers.SET_COOKIE)) {
                if (name.equals(ck.getName())) {
                    return this;
                }
            }
            fail("No cookie named '" + name + "' in " + getHeaders(Headers.SET_COOKIE));
            return this;
        }

        public CallResult assertCookieValue(String name, String val) throws Throwable {
            for (Cookie ck : getHeaders(Headers.SET_COOKIE)) {
                if (name.equals(ck.getName())) {
                    assertEquals(val, ck.getValue());
                }
            }
            return this;
        }
    }

    public interface CallResult {

        CallResult assertCookieValue(String name, String value) throws Throwable;

        CallResult assertHasCookie(String name) throws Throwable;

        CallResult assertStateSeen(StateType type) throws Throwable;

        CallResult assertContentContains(String expected) throws Throwable;

        CallResult assertContent(String expected) throws Throwable;

        CallResult assertCode(int code) throws Throwable;

        CallResult assertStatus(HttpResponseStatus status) throws Throwable;

        CallResult throwIfError() throws Throwable;

        <T> CallResult assertHeader(HeaderValueType<T> hdr, T value) throws Throwable;

        <T> CallResult assertHeaderNotEquals(HeaderValueType<T> hdr, T value) throws Throwable;

        CallResult await() throws Throwable;

        String content() throws UnsupportedEncodingException, InterruptedException;

        <T> T content(Class<T> type) throws Throwable;

        void cancel();

        StateType state();

        CallResult assertHasHeader(CharSequence name) throws Throwable;

        <T> T getHeader(HeaderValueType<T> hdr) throws InterruptedException;

        <T> CallResult assertContent(Class<T> type, T compareTo) throws Throwable;

        <T> CallResult assertContentNotEquals(Class<T> type, T compareTo) throws Throwable;

        <T> CallResult assertHasContent() throws Throwable;

        <T> Iterable<T> getHeaders(HeaderValueType<T> hdr) throws Throwable;
    }

    private static class NamedLatch extends CountDownLatch {

        private final String name;

        public NamedLatch(String name) {
            super(1);
            this.name = name;
        }

        @Override
        public void await() throws InterruptedException {
            String old = Thread.currentThread().getName();
            Thread.currentThread().setName("Waiting " + this + " (was " + old + ")");
            try {
                super.await();
            } finally {
                Thread.currentThread().setName(old);
            }
        }

        @Override
        public boolean await(long l, TimeUnit tu) throws InterruptedException {
            String old = Thread.currentThread().getName();
            Thread.currentThread().setName("Waiting " + this + " (was " + old + ")");
            try {
                return super.await(l, tu);
            } finally {
                Thread.currentThread().setName(old);
            }
        }

        public String toString() {
            return name + " (" + getCount() + ")";
        }
    }
    
    private static class Fake implements Server, ServerControl {
        private final int port;
        
        Fake(int port) {
            this.port = port;
        }

        @Override
        public int getPort() {
            return port;
        }

        @Override
        public ServerControl start() throws IOException {
            return this;
        }

        @Override
        public ServerControl start(int port) throws IOException {
            return this;
        }

        @Override
        public ServerControl start(boolean ssl) throws IOException {
            return this;
        }

        @Override
        public ServerControl start(int port, boolean ssl) throws IOException {
            return this;
        }

        @Override
        public void shutdown(boolean immediately, long timeout, TimeUnit unit) throws InterruptedException {
            //do nothing
        }

        @Override
        public void shutdown(boolean immediately) throws InterruptedException {
            //do nothing
        }

        @Override
        public void await() throws InterruptedException {
            synchronized(this) {
                wait();
            }
        }

        @Override
        public void awaitUninterruptibly() {
            synchronized(this) {
                for (;;) {
                    try {
                        wait();
                        return;
                    } catch (InterruptedException ex) {
                        org.openide.util.Exceptions.printStackTrace(ex);
                    }
                }
            }
        }

        @Override
        public long awaitNanos(long l) throws InterruptedException {
            //do nothing
            return 0L;
        }

        @Override
        public boolean await(long l, TimeUnit tu) throws InterruptedException {
            return true;
        }

        @Override
        public boolean awaitUntil(Date date) throws InterruptedException {
            return true;
        }

        @Override
        public void signal() {
            synchronized (this) {
                notifyAll();
            }
        }

        @Override
        public void signalAll() {
            synchronized (this) {
                notifyAll();
            }
        }
    }
}<|MERGE_RESOLUTION|>--- conflicted
+++ resolved
@@ -5,9 +5,7 @@
 import com.fasterxml.jackson.databind.ObjectMapper;
 import com.google.common.collect.Sets;
 import com.google.common.net.MediaType;
-import com.google.inject.Binder;
 import com.google.inject.Inject;
-import com.google.inject.Module;
 import com.google.inject.Singleton;
 import com.mastfrog.acteur.util.ErrorInterceptor;
 import com.mastfrog.acteur.headers.HeaderValueType;
@@ -200,13 +198,8 @@
     public TestRequestBuilder trace(String... pathElements) {
         return request(Method.TRACE, pathElements);
     }
-<<<<<<< HEAD
-
-    private ServerControl serverStart;
-=======
     
     private volatile ServerControl serverStart;
->>>>>>> e5fdec24
 
     public TestRequestBuilder request(Method m, String... pathElements) {
         if (serverStart == null) {
@@ -431,7 +424,7 @@
                 return "[null]";
             }
             StringBuilder sb = new StringBuilder();
-            for (Map.Entry<String, String> e : hdrs.entries()) {
+            for (Map.Entry<CharSequence, CharSequence> e : hdrs.entries()) {
                 sb.append(e.getKey()).append(':').append(' ').append(e.getValue()).append('\n');
             }
             return sb.toString();
@@ -500,7 +493,7 @@
                 case Finished:
                 case HeadersReceived:
                     HttpResponse hr = (HttpResponse) state.get();
-                    HttpResponseStatus st = hr.getStatus();
+                    HttpResponseStatus st = hr.status();
                     if (HttpResponseStatus.CONTINUE.equals(st)) {
                         updateState = false;
                     }
@@ -625,7 +618,7 @@
 
         private String headersToString() {
             StringBuilder sb = new StringBuilder();
-            for (Map.Entry<String, String> e : getHeaders().entries()) {
+            for (Map.Entry<CharSequence, CharSequence> e : getHeaders().entries()) {
                 sb.append(e.getKey()).append(": ").append(e.getValue()).append("\n");
             }
             return sb.toString();
@@ -635,7 +628,7 @@
         public CallResult assertHasHeader(CharSequence name) throws Throwable {
             await(HeadersReceived);
             assertNotNull("Headers never sent", getHeaders());
-            String val = getHeaders().get(name);
+            CharSequence val = getHeaders().get(name);
             assertNotNull("No value for '" + name + "' in \n" + headersToString(), val);
             return this;
         }
@@ -643,7 +636,7 @@
         public <T> CallResult assertHeader(HeaderValueType<T> hdr, T value) throws Throwable {
             waitForHeaders(hdr.name());
             assertNotNull("Headers never sent", getHeaders());
-            String val = getHeaders().get(hdr.name().toString());
+            CharSequence val = getHeaders().get(hdr.name().toString());
             assertNotNull("No value for '" + hdr.name() + "' in \n" + headersToString(), val);
             T obj = hdr.toValue(val);
             assertEquals(value, obj);
@@ -657,7 +650,7 @@
                 await(Closed);
                 h = getHeaders();
             } else {
-                String s = h.get(lookingFor.toString());
+                CharSequence s = h.get(lookingFor.toString());
                 if (s == null) {
                     await(Closed);
                 }
@@ -675,10 +668,10 @@
 
         public <T> Iterable<T> getHeaders(HeaderValueType<T> hdr) throws InterruptedException {
             HttpHeaders h = waitForHeaders(hdr.name());
-            List<String> all = h.getAll(hdr.name().toString());
+            List<CharSequence> all = h.getAll(hdr.name().toString());
             List<T> result = new LinkedList<>();
             if (all != null) {
-                for (String s : all) {
+                for (CharSequence s : all) {
                     result.add(hdr.toValue(s));
                 }
             }
@@ -688,7 +681,7 @@
         public <T> T getHeader(HeaderValueType<T> hdr) throws InterruptedException {
             HttpHeaders h = waitForHeaders(hdr.name());
             assertNotNull("Headers never sent", h);
-            String result = h.get(hdr.name().toString());
+            CharSequence result = h.get(hdr.name().toString());
             if (result != null) {
                 return hdr.toValue(result);
             }
@@ -817,10 +810,10 @@
             HttpHeaders curr = getHeaders();
             if (curr != null) {
                 DefaultHttpHeaders hdrs = new DefaultHttpHeaders();
-                for (Map.Entry<String, String> e : headers) {
+                for (Map.Entry<CharSequence, CharSequence> e : headers) {
                     hdrs.add(e.getKey(), e.getValue());
                 }
-                for (Map.Entry<String, String> e : curr) {
+                for (Map.Entry<CharSequence, CharSequence> e : curr) {
                     hdrs.add(e.getKey(), e.getValue());
                 }
                 this.headers.set(hdrs);
@@ -856,7 +849,7 @@
 
         public CallResult assertHasCookie(String name) throws Throwable {
             for (Cookie ck : getHeaders(Headers.SET_COOKIE)) {
-                if (name.equals(ck.getName())) {
+                if (name.equals(ck.name())) {
                     return this;
                 }
             }
@@ -866,8 +859,8 @@
 
         public CallResult assertCookieValue(String name, String val) throws Throwable {
             for (Cookie ck : getHeaders(Headers.SET_COOKIE)) {
-                if (name.equals(ck.getName())) {
-                    assertEquals(val, ck.getValue());
+                if (name.equals(ck.name())) {
+                    assertEquals(val, ck.value());
                 }
             }
             return this;
